--- conflicted
+++ resolved
@@ -27,10 +27,7 @@
     <script src="/test/utils.js"></script>
     <script src="/test/events.js"></script>
     <script src="/test/units.js"></script>
-<<<<<<< HEAD
     <script src="/test/overlays.js"></script>
-=======
     <script src="/test/rotate.js"></script>
->>>>>>> 13fa798e
 </body>
 </html>