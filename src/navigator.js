--- conflicted
+++ resolved
@@ -205,34 +205,6 @@
         });
     }
 
-<<<<<<< HEAD
-    this.addHandler("reset-size", function() {
-        if (_this.viewport) {
-            _this.viewport.goHome(true);
-        }
-    });
-
-    this.addHandler("reset-size", function() {
-        if (_this.viewport) {
-            _this.viewport.goHome(true);
-        }
-    });
-
-    viewer.world.addHandler("item-index-change", function(event) {
-        var item = _this.world.getItemAt(event.previousIndex);
-        _this.world.setItemIndex(item, event.newIndex);
-    });
-
-    viewer.world.addHandler("remove-item", function(event) {
-        var theirItem = event.item;
-        var myItem = _this._getMatchingItem(theirItem);
-        if (myItem) {
-            _this.world.removeItem(myItem);
-        }
-    });
-
-    this.update(viewer.viewport);
-=======
     // Remove the base class' (Viewer's) innerTracker and replace it with our own
     this.innerTracker.destroy();
     this.innerTracker = new $.MouseTracker({
@@ -243,7 +215,32 @@
         scrollHandler:   $.delegate( this, onCanvasScroll )
     });
 
->>>>>>> db88fe41
+    this.addHandler("reset-size", function() {
+        if (_this.viewport) {
+            _this.viewport.goHome(true);
+        }
+    });
+
+    this.addHandler("reset-size", function() {
+        if (_this.viewport) {
+            _this.viewport.goHome(true);
+        }
+    });
+
+    viewer.world.addHandler("item-index-change", function(event) {
+        var item = _this.world.getItemAt(event.previousIndex);
+        _this.world.setItemIndex(item, event.newIndex);
+    });
+
+    viewer.world.addHandler("remove-item", function(event) {
+        var theirItem = event.item;
+        var myItem = _this._getMatchingItem(theirItem);
+        if (myItem) {
+            _this.world.removeItem(myItem);
+        }
+    });
+
+    this.update(viewer.viewport);
 };
 
 $.extend( $.Navigator.prototype, $.EventSource.prototype, $.Viewer.prototype, /** @lends OpenSeadragon.Navigator.prototype */{
