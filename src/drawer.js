--- conflicted
+++ resolved
@@ -227,7 +227,6 @@
         return this;
     },
 
-<<<<<<< HEAD
     /**
      * Set the opacity of the drawer.
      * @method
@@ -248,9 +247,6 @@
     getOpacity: function() {
         return this.opacity;
     },
-
-=======
->>>>>>> 1643660f
     /**
      * Returns whether the Drawer is scheduled for an update at the
      *      soonest possible opportunity.
