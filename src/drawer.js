/*
 * OpenSeadragon - Drawer
 *
 * Copyright (C) 2009 CodePlex Foundation
 * Copyright (C) 2010-2013 OpenSeadragon contributors
 *
 * Redistribution and use in source and binary forms, with or without
 * modification, are permitted provided that the following conditions are
 * met:
 *
 * - Redistributions of source code must retain the above copyright notice,
 *   this list of conditions and the following disclaimer.
 *
 * - Redistributions in binary form must reproduce the above copyright
 *   notice, this list of conditions and the following disclaimer in the
 *   documentation and/or other materials provided with the distribution.
 *
 * - Neither the name of CodePlex Foundation nor the names of its
 *   contributors may be used to endorse or promote products derived from
 *   this software without specific prior written permission.
 *
 * THIS SOFTWARE IS PROVIDED BY THE COPYRIGHT HOLDERS AND CONTRIBUTORS
 * "AS IS" AND ANY EXPRESS OR IMPLIED WARRANTIES, INCLUDING, BUT NOT
 * LIMITED TO, THE IMPLIED WARRANTIES OF MERCHANTABILITY AND FITNESS FOR
 * A PARTICULAR PURPOSE ARE DISCLAIMED.  IN NO EVENT SHALL THE COPYRIGHT
 * OWNER OR CONTRIBUTORS BE LIABLE FOR ANY DIRECT, INDIRECT, INCIDENTAL,
 * SPECIAL, EXEMPLARY, OR CONSEQUENTIAL DAMAGES (INCLUDING, BUT NOT LIMITED
 * TO, PROCUREMENT OF SUBSTITUTE GOODS OR SERVICES; LOSS OF USE, DATA, OR
 * PROFITS; OR BUSINESS INTERRUPTION) HOWEVER CAUSED AND ON ANY THEORY OF
 * LIABILITY, WHETHER IN CONTRACT, STRICT LIABILITY, OR TORT (INCLUDING
 * NEGLIGENCE OR OTHERWISE) ARISING IN ANY WAY OUT OF THE USE OF THIS
 * SOFTWARE, EVEN IF ADVISED OF THE POSSIBILITY OF SUCH DAMAGE.
 */

(function( $ ){

var DEVICE_SCREEN       = $.getWindowSize(),
    BROWSER             = $.Browser.vendor,
    BROWSER_VERSION     = $.Browser.version,

    SUBPIXEL_RENDERING = (
        ( BROWSER == $.BROWSERS.FIREFOX ) ||
        ( BROWSER == $.BROWSERS.OPERA )   ||
        ( BROWSER == $.BROWSERS.SAFARI && BROWSER_VERSION >= 4 ) ||
        ( BROWSER == $.BROWSERS.CHROME && BROWSER_VERSION >= 2 ) ||
        ( BROWSER == $.BROWSERS.IE     && BROWSER_VERSION >= 9 )
    );


/**
 * @class Drawer
 * @classdesc Handles rendering of tiles for an {@link OpenSeadragon.Viewer}.
 *
 * @memberof OpenSeadragon
 * @param {OpenSeadragon.TileSource} source - Reference to Viewer tile source.
 * @param {OpenSeadragon.Viewport} viewport - Reference to Viewer viewport.
 * @param {Element} element - Parent element.
 */
$.Drawer = function( options ) {
    var self = this;

    $.console.assert( options.viewer, "[Drawer] options.viewer is required" );

    //backward compatibility for positional args while prefering more
    //idiomatic javascript options object as the only argument
    var args  = arguments,
        i;

    if( !$.isPlainObject( options ) ){
        options = {
            source:     args[ 0 ], // Reference to Viewer tile source.
            viewport:   args[ 1 ], // Reference to Viewer viewport.
            element:    args[ 2 ]  // Parent element.
        };
    }

    if ( options.source ) {
        $.console.error( "[Drawer] options.source is no longer accepted; use TiledImage instead" );
    }

    $.extend( true, this, {

        //internal state properties
        viewer:         null,
        imageLoader:    new $.ImageLoader(),
        tilesMatrix:    {},    // A '3d' dictionary [level][x][y] --> Tile.
        tilesLoaded:    [],    // An unordered list of Tiles with loaded images.
        coverage:       {},    // A '3d' dictionary [level][x][y] --> Boolean.
        lastDrawn:      [],    // An unordered list of Tiles drawn last frame.
        lastResetTime:  0,     // Last time for which the drawer was reset.
        midUpdate:      false, // Is the drawer currently updating the viewport?
        updateAgain:    true,  // Does the drawer need to update the viewport again?


        //internal state / configurable settings
        collectionOverlays: {}, // For collection mode. Here an overlay is actually a viewer.

        //configurable settings
        opacity:            $.DEFAULT_SETTINGS.opacity,
        maxImageCacheCount: $.DEFAULT_SETTINGS.maxImageCacheCount,
        minZoomImageRatio:  $.DEFAULT_SETTINGS.minZoomImageRatio,
        wrapHorizontal:     $.DEFAULT_SETTINGS.wrapHorizontal,
        wrapVertical:       $.DEFAULT_SETTINGS.wrapVertical,
        immediateRender:    $.DEFAULT_SETTINGS.immediateRender,
        blendTime:          $.DEFAULT_SETTINGS.blendTime,
        alwaysBlend:        $.DEFAULT_SETTINGS.alwaysBlend,
        minPixelRatio:      $.DEFAULT_SETTINGS.minPixelRatio,
        debugMode:          $.DEFAULT_SETTINGS.debugMode,
        timeout:            $.DEFAULT_SETTINGS.timeout,
        crossOriginPolicy:  $.DEFAULT_SETTINGS.crossOriginPolicy

    }, options );

    this.useCanvas  = $.supportsCanvas && ( this.viewer ? this.viewer.useCanvas : true );
    /**
     * The parent element of this Drawer instance, passed in when the Drawer was created.
     * The parent of {@link OpenSeadragon.Drawer#canvas}.
     * @member {Element} container
     * @memberof OpenSeadragon.Drawer#
     */
    this.container  = $.getElement( this.element );
    /**
     * A &lt;canvas&gt; element if the browser supports them, otherwise a &lt;div&gt; element.
     * Child element of {@link OpenSeadragon.Drawer#container}.
     * @member {Element} canvas
     * @memberof OpenSeadragon.Drawer#
     */
    this.canvas     = $.makeNeutralElement( this.useCanvas ? "canvas" : "div" );
    /**
     * 2d drawing context for {@link OpenSeadragon.Drawer#canvas} if it's a &lt;canvas&gt; element, otherwise null.
     * @member {Object} context
     * @memberof OpenSeadragon.Drawer#
     */
    this.context    = this.useCanvas ? this.canvas.getContext( "2d" ) : null;

    /**
     * @member {Element} element
     * @memberof OpenSeadragon.Drawer#
     * @deprecated Alias for {@link OpenSeadragon.Drawer#container}.
     */
    this.element    = this.container;

    // We force our container to ltr because our drawing math doesn't work in rtl.
    // This issue only affects our canvas renderer, but we do it always for consistency.
    // Note that this means overlays you want to be rtl need to be explicitly set to rtl.
    this.container.dir = 'ltr';

    this.canvas.style.width     = "100%";
    this.canvas.style.height    = "100%";
    this.canvas.style.position  = "absolute";
    $.setElementOpacity( this.canvas, this.opacity, true );

    // explicit left-align
    this.container.style.textAlign = "left";
    this.container.appendChild( this.canvas );

    // We need a callback to give image manipulation a chance to happen
    this._drawingHandler = function(args) {
        if (self.viewer) {
          /**
           * This event is fired just before the tile is drawn giving the application a chance to alter the image.
           *
           * NOTE: This event is only fired when the drawer is using a <canvas>.
           *
           * @event tile-drawing
           * @memberof OpenSeadragon.Viewer
           * @type {object}
           * @property {OpenSeadragon.Viewer} eventSource - A reference to the Viewer which raised the event.
           * @property {OpenSeadragon.Tile} tile
           * @property {?Object} userData - 'context', 'tile' and 'rendered'.
           */
            self.viewer.raiseEvent('tile-drawing', args);
        }
    };
};

$.Drawer.prototype = /** @lends OpenSeadragon.Drawer.prototype */{

    /**
     * Adds an html element as an overlay to the current viewport.  Useful for
     * highlighting words or areas of interest on an image or other zoomable
     * interface.
     * @method
     * @param {Element|String|Object} element - A reference to an element or an id for
     *      the element which will overlayed. Or an Object specifying the configuration for the overlay
     * @param {OpenSeadragon.Point|OpenSeadragon.Rect} location - The point or
     *      rectangle which will be overlayed.
     * @param {OpenSeadragon.OverlayPlacement} placement - The position of the
     *      viewport which the location coordinates will be treated as relative
     *      to.
     * @param {function} onDraw - If supplied the callback is called when the overlay
     *      needs to be drawn. It it the responsibility of the callback to do any drawing/positioning.
     *      It is passed position, size and element.
     * @fires OpenSeadragon.Viewer.event:add-overlay
     * @deprecated - use {@link OpenSeadragon.Viewer#addOverlay} instead.
     */
    addOverlay: function( element, location, placement, onDraw ) {
        $.console.error("drawer.addOverlay is deprecated. Use viewer.addOverlay instead.");
        this.viewer.addOverlay( element, location, placement, onDraw );
        return this;
    },

    /**
     * Updates the overlay represented by the reference to the element or
     * element id moving it to the new location, relative to the new placement.
     * @method
     * @param {OpenSeadragon.Point|OpenSeadragon.Rect} location - The point or
     *      rectangle which will be overlayed.
     * @param {OpenSeadragon.OverlayPlacement} placement - The position of the
     *      viewport which the location coordinates will be treated as relative
     *      to.
     * @return {OpenSeadragon.Drawer} Chainable.
     * @fires OpenSeadragon.Viewer.event:update-overlay
     * @deprecated - use {@link OpenSeadragon.Viewer#updateOverlay} instead.
     */
    updateOverlay: function( element, location, placement ) {
        $.console.error("drawer.updateOverlay is deprecated. Use viewer.updateOverlay instead.");
        this.viewer.updateOverlay( element, location, placement );
        return this;
    },

    /**
     * Removes and overlay identified by the reference element or element id
     *      and schedules and update.
     * @method
     * @param {Element|String} element - A reference to the element or an
     *      element id which represent the ovelay content to be removed.
     * @return {OpenSeadragon.Drawer} Chainable.
     * @fires OpenSeadragon.Viewer.event:remove-overlay
     * @deprecated - use {@link OpenSeadragon.Viewer#removeOverlay} instead.
     */
    removeOverlay: function( element ) {
        $.console.error("drawer.removeOverlay is deprecated. Use viewer.removeOverlay instead.");
        this.viewer.removeOverlay( element );
        return this;
    },

    /**
     * Removes all currently configured Overlays from this Drawer and schedules
     *      and update.
     * @method
     * @return {OpenSeadragon.Drawer} Chainable.
     * @fires OpenSeadragon.Viewer.event:clear-overlay
     * @deprecated - use {@link OpenSeadragon.Viewer#clearOverlays} instead.
     */
    clearOverlays: function() {
        $.console.error("drawer.clearOverlays is deprecated. Use viewer.clearOverlays instead.");
        this.viewer.clearOverlays();
        return this;
    },

    /**
     * Set the opacity of the drawer.
     * @method
     * @param {Number} opacity
     * @return {OpenSeadragon.Drawer} Chainable.
     */
    setOpacity: function( opacity ) {
        this.opacity = opacity;
        $.setElementOpacity( this.canvas, this.opacity, true );
        return this;
    },

    /**
     * Get the opacity of the drawer.
     * @method
     * @returns {Number}
     */
    getOpacity: function() {
        return this.opacity;
    },
    /**
     * Returns whether the Drawer is scheduled for an update at the
     *      soonest possible opportunity.
     * @method
     * @returns {Boolean} - Whether the Drawer is scheduled for an update at the
     *      soonest possible opportunity.
     */
    needsUpdate: function() {
        return this.updateAgain;
    },

    /**
     * Returns the total number of tiles that have been loaded by this Drawer.
     * @method
     * @returns {Number} - The total number of tiles that have been loaded by
     *      this Drawer.
     */
    numTilesLoaded: function() {
        return this.tilesLoaded.length;
    },

    /**
     * Clears all tiles and triggers an update on the next call to
     * Drawer.prototype.update().
     * @method
     * @return {OpenSeadragon.Drawer} Chainable.
     */
    reset: function() {
        clearTiles( this );
        this.lastResetTime = $.now();
        this.updateAgain = true;
        return this;
    },

    /**
     * Forces the Drawer to update.
     * @method
     * @return {OpenSeadragon.Drawer} Chainable.
     */
    update: function() {
        //this.profiler.beginUpdate();
        this.midUpdate = true;
        updateViewport( this );
        this.midUpdate = false;
        //this.profiler.endUpdate();
        return this;
    },

    /**
     * Returns whether rotation is supported or not.
     * @method
     * @return {Boolean} True if rotation is supported.
     */
    canRotate: function() {
        return this.useCanvas;
    },

    /**
     * Destroy the drawer (unload current loaded tiles)
     * @method
     * @return null
     */
    destroy: function() {
        //unload current loaded tiles (=empty TILE_CACHE)
        for ( var i = 0; i < this.tilesLoaded.length; ++i ) {
            this.tilesLoaded[i].unload();
        }

        //force unloading of current canvas (1x1 will be gc later, trick not necessarily needed)
        this.canvas.width  = 1;
        this.canvas.height = 1;
    },

    clear: function() {
        this.canvas.innerHTML = "";
        if ( this.useCanvas ) {
            var viewportSize = this.viewport.getContainerSize();
            if( this.canvas.width != viewportSize.x ||
                this.canvas.height != viewportSize.y ) {
                this.canvas.width = viewportSize.x;
                this.canvas.height = viewportSize.y;
            }
            this.context.clearRect( 0, 0, viewportSize.x, viewportSize.y );
        }
    },

    drawTile: function( tile ) {
        if ( this.useCanvas ) {
            // TODO do this in a more performant way
            // specifically, don't save,rotate,restore every time we draw a tile
            if( this.viewport.degrees !== 0 ) {
                this._offsetForRotation( tile, this.viewport.degrees );
                tile.drawCanvas( this.context, this._drawingHandler );
                this._restoreRotationChanges( tile );
            } else {
                tile.drawCanvas( this.context, this._drawingHandler );
            }
        } else {
            tile.drawHTML( this.canvas );
        }
    },

    drawDebugInfo: function( tile, count, i ){
        if ( this.useCanvas ) {
            this.context.save();
            this.context.lineWidth = 2;
            this.context.font = 'small-caps bold 13px ariel';
            this.context.strokeStyle = this.debugGridColor;
            this.context.fillStyle = this.debugGridColor;
            this.context.strokeRect(
                tile.position.x,
                tile.position.y,
                tile.size.x,
                tile.size.y
            );
            if( tile.x === 0 && tile.y === 0 ){
                this.context.fillText(
                    "Zoom: " + this.viewport.getZoom(),
                    tile.position.x,
                    tile.position.y - 30
                );
                this.context.fillText(
                    "Pan: " + this.viewport.getBounds().toString(),
                    tile.position.x,
                    tile.position.y - 20
                );
            }
            this.context.fillText(
                "Level: " + tile.level,
                tile.position.x + 10,
                tile.position.y + 20
            );
            this.context.fillText(
                "Column: " + tile.x,
                tile.position.x + 10,
                tile.position.y + 30
            );
            this.context.fillText(
                "Row: " + tile.y,
                tile.position.x + 10,
                tile.position.y + 40
            );
            this.context.fillText(
                "Order: " + i + " of " + count,
                tile.position.x + 10,
                tile.position.y + 50
            );
            this.context.fillText(
                "Size: " + tile.size.toString(),
                tile.position.x + 10,
                tile.position.y + 60
            );
            this.context.fillText(
                "Position: " + tile.position.toString(),
                tile.position.x + 10,
                tile.position.y + 70
            );
            this.context.restore();
        }
    },

    _offsetForRotation: function( tile, degrees ){
        var cx = this.canvas.width / 2,
            cy = this.canvas.height / 2,
            px = tile.position.x - cx,
            py = tile.position.y - cy;

        this.context.save();

        this.context.translate(cx, cy);
        this.context.rotate( Math.PI / 180 * degrees);
        tile.position.x = px;
        tile.position.y = py;
    },

    _restoreRotationChanges: function( tile ){
        var cx = this.canvas.width / 2,
            cy = this.canvas.height / 2,
            px = tile.position.x + cx,
            py = tile.position.y + cy;

        tile.position.x = px;
        tile.position.y = py;

<<<<<<< HEAD
        this.context.restore();
=======
    if ( drawer.useCanvas ) {
        drawer.context.save();
        drawer.context.lineWidth = 2;
        drawer.context.font = 'small-caps bold 13px ariel';
        drawer.context.strokeStyle = drawer.debugGridColor;
        drawer.context.fillStyle = drawer.debugGridColor;

        offsetForRotation( tile, drawer.canvas, drawer.context, drawer.viewport.degrees );

        drawer.context.strokeRect(
            tile.position.x,
            tile.position.y,
            tile.size.x,
            tile.size.y
        );

        var tileCenterX = tile.position.x + (tile.size.x / 2);
        var tileCenterY = tile.position.y + (tile.size.y / 2);

        // Rotate the text the right way around.
        drawer.context.translate( tileCenterX, tileCenterY );
        drawer.context.rotate( Math.PI / 180 * -drawer.viewport.degrees );
        drawer.context.translate( -tileCenterX, -tileCenterY );

        if( tile.x === 0 && tile.y === 0 ){
            drawer.context.fillText(
                "Zoom: " + drawer.viewport.getZoom(),
                tile.position.x,
                tile.position.y - 30
            );
            drawer.context.fillText(
                "Pan: " + drawer.viewport.getBounds().toString(),
                tile.position.x,
                tile.position.y - 20
            );
        }
        drawer.context.fillText(
            "Level: " + tile.level,
            tile.position.x + 10,
            tile.position.y + 20
        );
        drawer.context.fillText(
            "Column: " + tile.x,
            tile.position.x + 10,
            tile.position.y + 30
        );
        drawer.context.fillText(
            "Row: " + tile.y,
            tile.position.x + 10,
            tile.position.y + 40
        );
        drawer.context.fillText(
            "Order: " + i + " of " + count,
            tile.position.x + 10,
            tile.position.y + 50
        );
        drawer.context.fillText(
            "Size: " + tile.size.toString(),
            tile.position.x + 10,
            tile.position.y + 60
        );
        drawer.context.fillText(
            "Position: " + tile.position.toString(),
            tile.position.x + 10,
            tile.position.y + 70
        );
        restoreRotationChanges( tile, drawer.canvas, drawer.context );
        drawer.context.restore();
>>>>>>> 82637d95
    }
};

}( OpenSeadragon ));<|MERGE_RESOLUTION|>--- conflicted
+++ resolved
@@ -378,12 +378,24 @@
             this.context.font = 'small-caps bold 13px ariel';
             this.context.strokeStyle = this.debugGridColor;
             this.context.fillStyle = this.debugGridColor;
+
+            this._offsetForRotation( tile, this.canvas, this.context, this.viewport.degrees );
+
             this.context.strokeRect(
                 tile.position.x,
                 tile.position.y,
                 tile.size.x,
                 tile.size.y
             );
+
+            var tileCenterX = tile.position.x + (tile.size.x / 2);
+            var tileCenterY = tile.position.y + (tile.size.y / 2);
+
+            // Rotate the text the right way around.
+            this.context.translate( tileCenterX, tileCenterY );
+            this.context.rotate( Math.PI / 180 * -this.viewport.degrees );
+            this.context.translate( -tileCenterX, -tileCenterY );
+
             if( tile.x === 0 && tile.y === 0 ){
                 this.context.fillText(
                     "Zoom: " + this.viewport.getZoom(),
@@ -426,6 +438,7 @@
                 tile.position.x + 10,
                 tile.position.y + 70
             );
+            this._restoreRotationChanges( tile, this.canvas, this.context );
             this.context.restore();
         }
     },
@@ -453,78 +466,7 @@
         tile.position.x = px;
         tile.position.y = py;
 
-<<<<<<< HEAD
         this.context.restore();
-=======
-    if ( drawer.useCanvas ) {
-        drawer.context.save();
-        drawer.context.lineWidth = 2;
-        drawer.context.font = 'small-caps bold 13px ariel';
-        drawer.context.strokeStyle = drawer.debugGridColor;
-        drawer.context.fillStyle = drawer.debugGridColor;
-
-        offsetForRotation( tile, drawer.canvas, drawer.context, drawer.viewport.degrees );
-
-        drawer.context.strokeRect(
-            tile.position.x,
-            tile.position.y,
-            tile.size.x,
-            tile.size.y
-        );
-
-        var tileCenterX = tile.position.x + (tile.size.x / 2);
-        var tileCenterY = tile.position.y + (tile.size.y / 2);
-
-        // Rotate the text the right way around.
-        drawer.context.translate( tileCenterX, tileCenterY );
-        drawer.context.rotate( Math.PI / 180 * -drawer.viewport.degrees );
-        drawer.context.translate( -tileCenterX, -tileCenterY );
-
-        if( tile.x === 0 && tile.y === 0 ){
-            drawer.context.fillText(
-                "Zoom: " + drawer.viewport.getZoom(),
-                tile.position.x,
-                tile.position.y - 30
-            );
-            drawer.context.fillText(
-                "Pan: " + drawer.viewport.getBounds().toString(),
-                tile.position.x,
-                tile.position.y - 20
-            );
-        }
-        drawer.context.fillText(
-            "Level: " + tile.level,
-            tile.position.x + 10,
-            tile.position.y + 20
-        );
-        drawer.context.fillText(
-            "Column: " + tile.x,
-            tile.position.x + 10,
-            tile.position.y + 30
-        );
-        drawer.context.fillText(
-            "Row: " + tile.y,
-            tile.position.x + 10,
-            tile.position.y + 40
-        );
-        drawer.context.fillText(
-            "Order: " + i + " of " + count,
-            tile.position.x + 10,
-            tile.position.y + 50
-        );
-        drawer.context.fillText(
-            "Size: " + tile.size.toString(),
-            tile.position.x + 10,
-            tile.position.y + 60
-        );
-        drawer.context.fillText(
-            "Position: " + tile.position.toString(),
-            tile.position.x + 10,
-            tile.position.y + 70
-        );
-        restoreRotationChanges( tile, drawer.canvas, drawer.context );
-        drawer.context.restore();
->>>>>>> 82637d95
     }
 };
 
