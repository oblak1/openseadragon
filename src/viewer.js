/*
 * OpenSeadragon - Viewer
 *
 * Copyright (C) 2009 CodePlex Foundation
 * Copyright (C) 2010-2013 OpenSeadragon contributors
 *
 * Redistribution and use in source and binary forms, with or without
 * modification, are permitted provided that the following conditions are
 * met:
 *
 * - Redistributions of source code must retain the above copyright notice,
 *   this list of conditions and the following disclaimer.
 *
 * - Redistributions in binary form must reproduce the above copyright
 *   notice, this list of conditions and the following disclaimer in the
 *   documentation and/or other materials provided with the distribution.
 *
 * - Neither the name of CodePlex Foundation nor the names of its
 *   contributors may be used to endorse or promote products derived from
 *   this software without specific prior written permission.
 *
 * THIS SOFTWARE IS PROVIDED BY THE COPYRIGHT HOLDERS AND CONTRIBUTORS
 * "AS IS" AND ANY EXPRESS OR IMPLIED WARRANTIES, INCLUDING, BUT NOT
 * LIMITED TO, THE IMPLIED WARRANTIES OF MERCHANTABILITY AND FITNESS FOR
 * A PARTICULAR PURPOSE ARE DISCLAIMED.  IN NO EVENT SHALL THE COPYRIGHT
 * OWNER OR CONTRIBUTORS BE LIABLE FOR ANY DIRECT, INDIRECT, INCIDENTAL,
 * SPECIAL, EXEMPLARY, OR CONSEQUENTIAL DAMAGES (INCLUDING, BUT NOT LIMITED
 * TO, PROCUREMENT OF SUBSTITUTE GOODS OR SERVICES; LOSS OF USE, DATA, OR
 * PROFITS; OR BUSINESS INTERRUPTION) HOWEVER CAUSED AND ON ANY THEORY OF
 * LIABILITY, WHETHER IN CONTRACT, STRICT LIABILITY, OR TORT (INCLUDING
 * NEGLIGENCE OR OTHERWISE) ARISING IN ANY WAY OUT OF THE USE OF THIS
 * SOFTWARE, EVEN IF ADVISED OF THE POSSIBILITY OF SUCH DAMAGE.
 */

(function( $ ){

// dictionary from hash to private properties
var THIS = {};
var nextHash = 1;

/**
 *
 * The main point of entry into creating a zoomable image on the page.<br>
 * <br>
 * We have provided an idiomatic javascript constructor which takes
 * a single object, but still support the legacy positional arguments.<br>
 * <br>
 * The options below are given in order that they appeared in the constructor
 * as arguments and we translate a positional call into an idiomatic call.<br>
 * <br>
 * To create a viewer, you can use either of this methods:<br>
 * <ul>
 * <li><code>var viewer = new OpenSeadragon.Viewer(options);</code></li>
 * <li><code>var viewer = OpenSeadragon(options);</code></li>
 * </ul>
 * @class Viewer
 * @classdesc The main OpenSeadragon viewer class.
 *
 * @memberof OpenSeadragon
 * @extends OpenSeadragon.EventSource
 * @extends OpenSeadragon.ControlDock
 * @param {OpenSeadragon.Options} options - Viewer options.
 *
 **/
$.Viewer = function( options ) {

    var args  = arguments,
        _this = this,
        i;


    //backward compatibility for positional args while preferring more
    //idiomatic javascript options object as the only argument
    if( !$.isPlainObject( options ) ){
        options = {
            id:                 args[ 0 ],
            xmlPath:            args.length > 1 ? args[ 1 ] : undefined,
            prefixUrl:          args.length > 2 ? args[ 2 ] : undefined,
            controls:           args.length > 3 ? args[ 3 ] : undefined,
            overlays:           args.length > 4 ? args[ 4 ] : undefined
        };
    }

    //options.config and the general config argument are deprecated
    //in favor of the more direct specification of optional settings
    //being pass directly on the options object
    if ( options.config ){
        $.extend( true, options, options.config );
        delete options.config;
    }

    //Public properties
    //Allow the options object to override global defaults
    $.extend( true, this, {

        //internal state and dom identifiers
        id:             options.id,
        hash:           options.hash || nextHash++,
        /**
         * Index for page to be shown first next time open() is called (only used in sequenceMode).
         * @member {Number} initialPage
         * @memberof OpenSeadragon.Viewer#
         */
        initialPage:    0,

        //dom nodes
        /**
         * The parent element of this Viewer instance, passed in when the Viewer was created.
         * @member {Element} element
         * @memberof OpenSeadragon.Viewer#
         */
        element:        null,
        /**
         * A &lt;div&gt; element (provided by {@link OpenSeadragon.ControlDock}), the base element of this Viewer instance.<br><br>
         * Child element of {@link OpenSeadragon.Viewer#element}.
         * @member {Element} container
         * @memberof OpenSeadragon.Viewer#
         */
        container:      null,
        /**
         * A &lt;div&gt; element, the element where user-input events are handled for panning and zooming.<br><br>
         * Child element of {@link OpenSeadragon.Viewer#container},
         * positioned on top of {@link OpenSeadragon.Viewer#keyboardCommandArea}.<br><br>
         * The parent of {@link OpenSeadragon.Drawer#canvas} instances.
         * @member {Element} canvas
         * @memberof OpenSeadragon.Viewer#
         */
        canvas:         null,

        // Overlays list. An overlay allows to add html on top of the viewer.
        overlays:           [],
        // Container inside the canvas where overlays are drawn.
        overlaysContainer:  null,

        //private state properties
        previousBody:   [],

        //This was originally initialized in the constructor and so could never
        //have anything in it.  now it can because we allow it to be specified
        //in the options and is only empty by default if not specified. Also
        //this array was returned from get_controls which I find confusing
        //since this object has a controls property which is treated in other
        //functions like clearControls.  I'm removing the accessors.
        customControls: [],

        //These are originally not part options but declared as members
        //in initialize.  It's still considered idiomatic to put them here
        //source is here for backwards compatibility. It is not an official
        //part of the API and should not be relied upon.
        source:         null,
        /**
         * Handles rendering of tiles in the viewer. Created for each TileSource opened.
         * @member {OpenSeadragon.Drawer} drawer
         * @memberof OpenSeadragon.Viewer#
         */
        drawer:             null,
        /**
         * Keeps track of all of the tiled images in the scene.
         * @member {OpenSeadragon.World} world
         * @memberof OpenSeadragon.Viewer#
         */
        world:              null,
        /**
         * Handles coordinate-related functionality - zoom, pan, rotation, etc. Created for each TileSource opened.
         * @member {OpenSeadragon.Viewport} viewport
         * @memberof OpenSeadragon.Viewer#
         */
        viewport:       null,
        /**
         * @member {OpenSeadragon.Navigator} navigator
         * @memberof OpenSeadragon.Viewer#
         */
        navigator:      null,

        //A collection viewport is a separate viewport used to provide
        //simultaneous rendering of sets of tiles
        collectionViewport:     null,
        collectionDrawer:       null,

        //UI image resources
        //TODO: rename navImages to uiImages
        navImages:      null,

        //interface button controls
        buttons:        null,

        //TODO: this is defunct so safely remove it
        profiler:       null

    }, $.DEFAULT_SETTINGS, options );

    if ( typeof ( this.hash) === "undefined" ) {
        throw new Error("A hash must be defined, either by specifying options.id or options.hash.");
    }
    if ( typeof ( THIS[ this.hash ] ) !== "undefined" ) {
        // We don't want to throw an error here, as the user might have discarded
        // the previous viewer with the same hash and now want to recreate it.
        $.console.warn("Hash " + this.hash + " has already been used.");
    }

    //Private state properties
    THIS[ this.hash ] = {
        fsBoundsDelta:     new $.Point( 1, 1 ),
        prevContainerSize: null,
        animating:         false,
        forceRedraw:       false,
        mouseInside:       false,
        group:             null,
        // whether we should be continuously zooming
        zooming:           false,
        // how much we should be continuously zooming by
        zoomFactor:        null,
        lastZoomTime:      null,
        fullPage:          false,
        onfullscreenchange: null
    };

    this._sequenceIndex = 0;
    this._firstOpen = true;
    this._updateRequestId = null;
    this._loadQueue = [];
    this.currentOverlays = [];

    this._lastScrollTime = $.now(); // variable used to help normalize the scroll event speed of different devices

    //Inherit some behaviors and properties
    $.EventSource.call( this );

    this.addHandler( 'open-failed', function ( event ) {
        var msg = $.getString( "Errors.OpenFailed", event.eventSource, event.message);
        _this._showMessage( msg );
    });

    $.ControlDock.call( this, options );

    //Deal with tile sources
    if (this.xmlPath) {
        //Deprecated option.  Now it is preferred to use the tileSources option
        this.tileSources = [ this.xmlPath ];
    }

    this.element              = this.element || document.getElementById( this.id );
    this.canvas               = $.makeNeutralElement( "div" );

    this.canvas.className = "openseadragon-canvas";
    (function( style ){
        style.width    = "100%";
        style.height   = "100%";
        style.overflow = "hidden";
        style.position = "absolute";
        style.top      = "0px";
        style.left     = "0px";
    }(this.canvas.style));
    $.setElementTouchActionNone( this.canvas );
    if (options.tabIndex !== "") {
        this.canvas.tabIndex = (options.tabIndex === undefined ? 0 : options.tabIndex);
    }

    //the container is created through applying the ControlDock constructor above
    this.container.className = "openseadragon-container";
    (function( style ){
        style.width     = "100%";
        style.height    = "100%";
        style.position  = "relative";
        style.overflow  = "hidden";
        style.left      = "0px";
        style.top       = "0px";
        style.textAlign = "left";  // needed to protect against
    }( this.container.style ));
    $.setElementTouchActionNone( this.container );

    this.container.insertBefore( this.canvas, this.container.firstChild );
    this.element.appendChild( this.container );

    //Used for toggling between fullscreen and default container size
    //TODO: these can be closure private and shared across Viewer
    //      instances.
    this.bodyWidth      = document.body.style.width;
    this.bodyHeight     = document.body.style.height;
    this.bodyOverflow   = document.body.style.overflow;
    this.docOverflow    = document.documentElement.style.overflow;

    this.innerTracker = new $.MouseTracker({
        userData:                 'Viewer.innerTracker',
        element:                  this.canvas,
        startDisabled:            !this.mouseNavEnabled,
        clickTimeThreshold:       this.clickTimeThreshold,
        clickDistThreshold:       this.clickDistThreshold,
        dblClickTimeThreshold:    this.dblClickTimeThreshold,
        dblClickDistThreshold:    this.dblClickDistThreshold,
        contextMenuHandler:       $.delegate( this, onCanvasContextMenu ),
        keyDownHandler:           $.delegate( this, onCanvasKeyDown ),
        keyHandler:               $.delegate( this, onCanvasKeyPress ),
        clickHandler:             $.delegate( this, onCanvasClick ),
        dblClickHandler:          $.delegate( this, onCanvasDblClick ),
        dragHandler:              $.delegate( this, onCanvasDrag ),
        dragEndHandler:           $.delegate( this, onCanvasDragEnd ),
        enterHandler:             $.delegate( this, onCanvasEnter ),
        leaveHandler:             $.delegate( this, onCanvasLeave ),
        pressHandler:             $.delegate( this, onCanvasPress ),
        releaseHandler:           $.delegate( this, onCanvasRelease ),
        nonPrimaryPressHandler:   $.delegate( this, onCanvasNonPrimaryPress ),
        nonPrimaryReleaseHandler: $.delegate( this, onCanvasNonPrimaryRelease ),
        scrollHandler:            $.delegate( this, onCanvasScroll ),
        pinchHandler:             $.delegate( this, onCanvasPinch )
    });

    this.outerTracker = new $.MouseTracker({
        userData:              'Viewer.outerTracker',
        element:               this.container,
        startDisabled:         !this.mouseNavEnabled,
        clickTimeThreshold:    this.clickTimeThreshold,
        clickDistThreshold:    this.clickDistThreshold,
        dblClickTimeThreshold: this.dblClickTimeThreshold,
        dblClickDistThreshold: this.dblClickDistThreshold,
        enterHandler:          $.delegate( this, onContainerEnter ),
        leaveHandler:          $.delegate( this, onContainerLeave )
    });

    if( this.toolbar ){
        this.toolbar = new $.ControlDock({ element: this.toolbar });
    }

    this.bindStandardControls();

    THIS[ this.hash ].prevContainerSize = _getSafeElemSize( this.container );

    // Create the world
    this.world = new $.World({
        viewer: this
    });

    this.world.addHandler('add-item', function(event) {
        // For backwards compatibility, we maintain the source property
        _this.source = _this.world.getItemAt(0).source;

        THIS[ _this.hash ].forceRedraw = true;

        if (!_this._updateRequestId) {
            _this._updateRequestId = scheduleUpdate( _this, updateMulti );
        }
    });

    this.world.addHandler('remove-item', function(event) {
        // For backwards compatibility, we maintain the source property
        if (_this.world.getItemCount()) {
            _this.source = _this.world.getItemAt(0).source;
        } else {
            _this.source = null;
        }

        THIS[ _this.hash ].forceRedraw = true;
    });

    this.world.addHandler('metrics-change', function(event) {
        if (_this.viewport) {
            _this.viewport._setContentBounds(_this.world.getHomeBounds(), _this.world.getContentFactor());
        }
    });

    this.world.addHandler('item-index-change', function(event) {
        // For backwards compatibility, we maintain the source property
        _this.source = _this.world.getItemAt(0).source;
    });

    // Create the viewport
    this.viewport = new $.Viewport({
        containerSize:      THIS[ this.hash ].prevContainerSize,
        springStiffness:    this.springStiffness,
        animationTime:      this.animationTime,
        minZoomImageRatio:  this.minZoomImageRatio,
        maxZoomPixelRatio:  this.maxZoomPixelRatio,
        visibilityRatio:    this.visibilityRatio,
        wrapHorizontal:     this.wrapHorizontal,
        wrapVertical:       this.wrapVertical,
        defaultZoomLevel:   this.defaultZoomLevel,
        minZoomLevel:       this.minZoomLevel,
        maxZoomLevel:       this.maxZoomLevel,
        viewer:             this,
        degrees:            this.degrees,
        flipped:            this.flipped,
        navigatorRotate:    this.navigatorRotate,
        homeFillsViewer:    this.homeFillsViewer,
        margins:            this.viewportMargins
    });

    this.viewport._setContentBounds(this.world.getHomeBounds(), this.world.getContentFactor());

    // Create the image loader
    this.imageLoader = new $.ImageLoader({
        jobLimit: this.imageLoaderLimit,
        timeout: options.timeout
    });

    // Create the tile cache
    this.tileCache = new $.TileCache({
        maxImageCacheCount: this.maxImageCacheCount
    });

    // Create the drawer
    this.drawer = new $.Drawer({
        viewer:             this,
        viewport:           this.viewport,
        element:            this.canvas,
        debugGridColor:     this.debugGridColor
    });

    // Overlay container
    this.overlaysContainer    = $.makeNeutralElement( "div" );
    $.setElementPointerEventsNone( this.overlaysContainer );
    $.setElementTouchActionNone( this.overlaysContainer );
    this.canvas.appendChild( this.overlaysContainer );

    // Now that we have a drawer, see if it supports rotate. If not we need to remove the rotate buttons
    if (!this.drawer.canRotate()) {
        // Disable/remove the rotate left/right buttons since they aren't supported
        if (this.rotateLeft) {
            i = this.buttonGroup.buttons.indexOf(this.rotateLeft);
            this.buttonGroup.buttons.splice(i, 1);
            this.buttonGroup.element.removeChild(this.rotateLeft.element);
        }
        if (this.rotateRight) {
            i = this.buttonGroup.buttons.indexOf(this.rotateRight);
            this.buttonGroup.buttons.splice(i, 1);
            this.buttonGroup.element.removeChild(this.rotateRight.element);
        }
    }

    //Instantiate a navigator if configured
    if ( this.showNavigator){
        this.navigator = new $.Navigator({
            id:                this.navigatorId,
            position:          this.navigatorPosition,
            sizeRatio:         this.navigatorSizeRatio,
            maintainSizeRatio: this.navigatorMaintainSizeRatio,
            top:               this.navigatorTop,
            left:              this.navigatorLeft,
            width:             this.navigatorWidth,
            height:            this.navigatorHeight,
            autoResize:        this.navigatorAutoResize,
            autoFade:          this.navigatorAutoFade,
            prefixUrl:         this.prefixUrl,
            viewer:            this,
            navigatorRotate:   this.navigatorRotate,
            background:        this.navigatorBackground,
            opacity:           this.navigatorOpacity,
            borderColor:       this.navigatorBorderColor,
            displayRegionColor: this.navigatorDisplayRegionColor,
            crossOriginPolicy: this.crossOriginPolicy
        });
    }

    // Sequence mode
    if (this.sequenceMode) {
        this.bindSequenceControls();
    }

    // Open initial tilesources
    if (this.tileSources) {
        this.open( this.tileSources );
    }

    // Add custom controls
    for ( i = 0; i < this.customControls.length; i++ ) {
        this.addControl(
            this.customControls[ i ].id,
            {anchor: this.customControls[ i ].anchor}
        );
    }

    // Initial fade out
    $.requestAnimationFrame( function(){
        beginControlsAutoHide( _this );
    } );

    // Initial canvas options
    if ( this.imageSmoothingEnabled !== undefined && !this.imageSmoothingEnabled){
        this.drawer.setImageSmoothingEnabled(this.imageSmoothingEnabled);
    }

};

$.extend( $.Viewer.prototype, $.EventSource.prototype, $.ControlDock.prototype, /** @lends OpenSeadragon.Viewer.prototype */{


    /**
     * @function
     * @return {Boolean}
     */
    isOpen: function () {
        return !!this.world.getItemCount();
    },

    // deprecated
    openDzi: function ( dzi ) {
        $.console.error( "[Viewer.openDzi] this function is deprecated; use Viewer.open() instead." );
        return this.open( dzi );
    },

    // deprecated
    openTileSource: function ( tileSource ) {
        $.console.error( "[Viewer.openTileSource] this function is deprecated; use Viewer.open() instead." );
        return this.open( tileSource );
    },

    /**
     * Open tiled images into the viewer, closing any others.
     * To get the TiledImage instance created by open, add an event listener for
     * {@link OpenSeadragon.Viewer.html#.event:open}, which when fired can be used to get access
     * to the instance, i.e., viewer.world.getItemAt(0).
     * @function
     * @param {Array|String|Object|Function} tileSources - This can be a TiledImage
     * specifier, a TileSource specifier, or an array of either. A TiledImage specifier
     * is the same as the options parameter for {@link OpenSeadragon.Viewer#addTiledImage},
     * except for the index property; images are added in sequence.
     * A TileSource specifier is anything you could pass as the tileSource property
     * of the options parameter for {@link OpenSeadragon.Viewer#addTiledImage}.
     * @param {Number} initialPage - If sequenceMode is true, display this page initially
     * for the given tileSources. If specified, will overwrite the Viewer's existing initialPage property.
     * @return {OpenSeadragon.Viewer} Chainable.
     * @fires OpenSeadragon.Viewer.event:open
     * @fires OpenSeadragon.Viewer.event:open-failed
     */
    open: function (tileSources, initialPage) {
        var _this = this;

        this.close();

        if (!tileSources) {
            return this;
        }

        if (this.sequenceMode && $.isArray(tileSources)) {
            if (this.referenceStrip) {
                this.referenceStrip.destroy();
                this.referenceStrip = null;
            }

            if (typeof initialPage !== 'undefined' && !isNaN(initialPage)) {
              this.initialPage = initialPage;
            }

            this.tileSources = tileSources;
            this._sequenceIndex = Math.max(0, Math.min(this.tileSources.length - 1, this.initialPage));
            if (this.tileSources.length) {
                this.open(this.tileSources[this._sequenceIndex]);

                if ( this.showReferenceStrip ){
                    this.addReferenceStrip();
                }
            }

            this._updateSequenceButtons( this._sequenceIndex );
            return this;
        }

        if (!$.isArray(tileSources)) {
            tileSources = [tileSources];
        }

        if (!tileSources.length) {
            return this;
        }

        this._opening = true;

        var expected = tileSources.length;
        var successes = 0;
        var failures = 0;
        var failEvent;

        var checkCompletion = function() {
            if (successes + failures === expected) {
                if (successes) {
                    if (_this._firstOpen || !_this.preserveViewport) {
                        _this.viewport.goHome( true );
                        _this.viewport.update();
                    }

                    _this._firstOpen = false;

                    var source = tileSources[0];
                    if (source.tileSource) {
                        source = source.tileSource;
                    }

                    // Global overlays
                    if( _this.overlays && !_this.preserveOverlays ){
                        for ( var i = 0; i < _this.overlays.length; i++ ) {
                            _this.currentOverlays[ i ] = getOverlayObject( _this, _this.overlays[ i ] );
                        }
                    }

                    _this._drawOverlays();
                    _this._opening = false;

                    /**
                     * Raised when the viewer has opened and loaded one or more TileSources.
                     *
                     * @event open
                     * @memberof OpenSeadragon.Viewer
                     * @type {object}
                     * @property {OpenSeadragon.Viewer} eventSource - A reference to the Viewer which raised the event.
                     * @property {OpenSeadragon.TileSource} source - The tile source that was opened.
                     * @property {?Object} userData - Arbitrary subscriber-defined object.
                     */
                    // TODO: what if there are multiple sources?
                    _this.raiseEvent( 'open', { source: source } );
                } else {
                    _this._opening = false;

                    /**
                     * Raised when an error occurs loading a TileSource.
                     *
                     * @event open-failed
                     * @memberof OpenSeadragon.Viewer
                     * @type {object}
                     * @property {OpenSeadragon.Viewer} eventSource - A reference to the Viewer which raised the event.
                     * @property {String} message - Information about what failed.
                     * @property {String} source - The tile source that failed.
                     * @property {?Object} userData - Arbitrary subscriber-defined object.
                     */
                    _this.raiseEvent( 'open-failed', failEvent );
                }
            }
        };

        var doOne = function(options) {
            if (!$.isPlainObject(options) || !options.tileSource) {
                options = {
                    tileSource: options
                };
            }

            if (options.index !== undefined) {
                $.console.error('[Viewer.open] setting indexes here is not supported; use addTiledImage instead');
                delete options.index;
            }

            if (options.collectionImmediately === undefined) {
                options.collectionImmediately = true;
            }

            var originalSuccess = options.success;
            options.success = function(event) {
                successes++;

                // TODO: now that options has other things besides tileSource, the overlays
                // should probably be at the options level, not the tileSource level.
                if (options.tileSource.overlays) {
                    for (var i = 0; i < options.tileSource.overlays.length; i++) {
                        _this.addOverlay(options.tileSource.overlays[i]);
                    }
                }

                if (originalSuccess) {
                    originalSuccess(event);
                }

                checkCompletion();
            };

            var originalError = options.error;
            options.error = function(event) {
                failures++;

                if (!failEvent) {
                    failEvent = event;
                }

                if (originalError) {
                    originalError(event);
                }

                checkCompletion();
            };

            _this.addTiledImage(options);
        };

        // TileSources
        for (var i = 0; i < tileSources.length; i++) {
            doOne(tileSources[i]);
        }

        return this;
    },


    /**
     * @function
     * @return {OpenSeadragon.Viewer} Chainable.
     * @fires OpenSeadragon.Viewer.event:close
     */
    close: function ( ) {
        if ( !THIS[ this.hash ] ) {
            //this viewer has already been destroyed: returning immediately
            return this;
        }

        this._opening = false;

        if ( this.navigator ) {
            this.navigator.close();
        }

        if (!this.preserveOverlays) {
            this.clearOverlays();
            this.overlaysContainer.innerHTML = "";
        }

        THIS[ this.hash ].animating = false;
        this.world.removeAll();
        this.imageLoader.clear();

        /**
         * Raised when the viewer is closed (see {@link OpenSeadragon.Viewer#close}).
         *
         * @event close
         * @memberof OpenSeadragon.Viewer
         * @type {object}
         * @property {OpenSeadragon.Viewer} eventSource - A reference to the Viewer which raised the event.
         * @property {?Object} userData - Arbitrary subscriber-defined object.
         */
        this.raiseEvent( 'close' );

        return this;
    },


    /**
     * Function to destroy the viewer and clean up everything created by OpenSeadragon.
     *
     * Example:
     * var viewer = OpenSeadragon({
     *   [...]
     * });
     *
     * //when you are done with the viewer:
     * viewer.destroy();
     * viewer = null; //important
     *
     * @function
     */
    destroy: function( ) {
        if ( !THIS[ this.hash ] ) {
            //this viewer has already been destroyed: returning immediately
            return;
        }

        this.close();

        this.clearOverlays();
        this.overlaysContainer.innerHTML = "";

        //TODO: implement this...
        //this.unbindSequenceControls()
        //this.unbindStandardControls()

        if (this.referenceStrip) {
            this.referenceStrip.destroy();
            this.referenceStrip = null;
        }

        if ( this._updateRequestId !== null ) {
            $.cancelAnimationFrame( this._updateRequestId );
            this._updateRequestId = null;
        }

        if ( this.drawer ) {
            this.drawer.destroy();
        }

        if ( this.navigator ) {
            this.navigator.destroy();
            THIS[ this.navigator.hash ] = null;
            delete THIS[ this.navigator.hash ];
            this.navigator = null;
        }

        this.removeAllHandlers();

        if (this.buttonGroup) {
            this.buttonGroup.destroy();
        } else if (this.customButtons) {
            while (this.customButtons.length) {
                this.customButtons.pop().destroy();
            }
        }

        if (this.paging) {
            this.paging.destroy();
        }

        // Go through top element (passed to us) and remove all children
        // Use removeChild to make sure it handles SVG or any non-html
        // also it performs better - http://jsperf.com/innerhtml-vs-removechild/15
        if (this.element){
            while (this.element.firstChild) {
                this.element.removeChild(this.element.firstChild);
            }
        }

        this.container.onsubmit = null;
        this.clearControls();

        // destroy the mouse trackers
        if (this.innerTracker){
            this.innerTracker.destroy();
        }
        if (this.outerTracker){
            this.outerTracker.destroy();
        }

        THIS[ this.hash ] = null;
        delete THIS[ this.hash ];

        // clear all our references to dom objects
        this.canvas = null;
        this.container = null;

        // clear our reference to the main element - they will need to pass it in again, creating a new viewer
        this.element = null;
    },

    /**
     * @function
     * @return {Boolean}
     */
    isMouseNavEnabled: function () {
        return this.innerTracker.isTracking();
    },

    /**
     * @function
     * @param {Boolean} enabled - true to enable, false to disable
     * @return {OpenSeadragon.Viewer} Chainable.
     * @fires OpenSeadragon.Viewer.event:mouse-enabled
     */
    setMouseNavEnabled: function( enabled ){
        this.innerTracker.setTracking( enabled );
        this.outerTracker.setTracking( enabled );
        /**
         * Raised when mouse/touch navigation is enabled or disabled (see {@link OpenSeadragon.Viewer#setMouseNavEnabled}).
         *
         * @event mouse-enabled
         * @memberof OpenSeadragon.Viewer
         * @type {object}
         * @property {OpenSeadragon.Viewer} eventSource - A reference to the Viewer which raised the event.
         * @property {Boolean} enabled
         * @property {?Object} userData - Arbitrary subscriber-defined object.
         */
        this.raiseEvent( 'mouse-enabled', { enabled: enabled } );
        return this;
    },


    /**
     * @function
     * @return {Boolean}
     */
    areControlsEnabled: function () {
        var enabled = this.controls.length,
            i;
        for( i = 0; i < this.controls.length; i++ ){
            enabled = enabled && this.controls[ i ].isVisible();
        }
        return enabled;
    },


    /**
     * Shows or hides the controls (e.g. the default navigation buttons).
     *
     * @function
     * @param {Boolean} true to show, false to hide.
     * @return {OpenSeadragon.Viewer} Chainable.
     * @fires OpenSeadragon.Viewer.event:controls-enabled
     */
    setControlsEnabled: function( enabled ) {
        if( enabled ){
            abortControlsAutoHide( this );
        } else {
            beginControlsAutoHide( this );
        }
        /**
         * Raised when the navigation controls are shown or hidden (see {@link OpenSeadragon.Viewer#setControlsEnabled}).
         *
         * @event controls-enabled
         * @memberof OpenSeadragon.Viewer
         * @type {object}
         * @property {OpenSeadragon.Viewer} eventSource - A reference to the Viewer which raised the event.
         * @property {Boolean} enabled
         * @property {?Object} userData - Arbitrary subscriber-defined object.
         */
        this.raiseEvent( 'controls-enabled', { enabled: enabled } );
        return this;
    },

    /**
     * Turns debugging mode on or off for this viewer.
     *
     * @function
     * @param {Boolean} true to turn debug on, false to turn debug off.
     */
    setDebugMode: function(debugMode){

        for (var i = 0; i < this.world.getItemCount(); i++) {
            this.world.getItemAt(i).debugMode = debugMode;
        }

        this.debugMode = debugMode;
        this.forceRedraw();
    },

    /**
     * @function
     * @return {Boolean}
     */
    isFullPage: function () {
        return THIS[ this.hash ].fullPage;
    },


    /**
     * Toggle full page mode.
     * @function
     * @param {Boolean} fullPage
     *      If true, enter full page mode.  If false, exit full page mode.
     * @return {OpenSeadragon.Viewer} Chainable.
     * @fires OpenSeadragon.Viewer.event:pre-full-page
     * @fires OpenSeadragon.Viewer.event:full-page
     */
    setFullPage: function( fullPage ) {

        var body = document.body,
            bodyStyle = body.style,
            docStyle = document.documentElement.style,
            _this = this,
            nodes,
            i;

        //don't bother modifying the DOM if we are already in full page mode.
        if ( fullPage === this.isFullPage() ) {
            return this;
        }

        var fullPageEventArgs = {
            fullPage: fullPage,
            preventDefaultAction: false
        };
        /**
         * Raised when the viewer is about to change to/from full-page mode (see {@link OpenSeadragon.Viewer#setFullPage}).
         *
         * @event pre-full-page
         * @memberof OpenSeadragon.Viewer
         * @type {object}
         * @property {OpenSeadragon.Viewer} eventSource - A reference to the Viewer which raised the event.
         * @property {Boolean} fullPage - True if entering full-page mode, false if exiting full-page mode.
         * @property {Boolean} preventDefaultAction - Set to true to prevent full-page mode change. Default: false.
         * @property {?Object} userData - Arbitrary subscriber-defined object.
         */
        this.raiseEvent( 'pre-full-page', fullPageEventArgs );
        if ( fullPageEventArgs.preventDefaultAction ) {
            return this;
        }

        if ( fullPage ) {

            this.elementSize = $.getElementSize( this.element );
            this.pageScroll = $.getPageScroll();

            this.elementMargin = this.element.style.margin;
            this.element.style.margin = "0";
            this.elementPadding = this.element.style.padding;
            this.element.style.padding = "0";

            this.bodyMargin = bodyStyle.margin;
            this.docMargin = docStyle.margin;
            bodyStyle.margin = "0";
            docStyle.margin = "0";

            this.bodyPadding = bodyStyle.padding;
            this.docPadding = docStyle.padding;
            bodyStyle.padding = "0";
            docStyle.padding = "0";

            this.bodyWidth = bodyStyle.width;
            this.docWidth = docStyle.width;
            bodyStyle.width = "100%";
            docStyle.width = "100%";

            this.bodyHeight = bodyStyle.height;
            this.docHeight = docStyle.height;
            bodyStyle.height = "100%";
            docStyle.height = "100%";

            //when entering full screen on the ipad it wasn't sufficient to leave
            //the body intact as only only the top half of the screen would
            //respond to touch events on the canvas, while the bottom half treated
            //them as touch events on the document body.  Thus we remove and store
            //the bodies elements and replace them when we leave full screen.
            this.previousBody = [];
            THIS[ this.hash ].prevElementParent = this.element.parentNode;
            THIS[ this.hash ].prevNextSibling = this.element.nextSibling;
            THIS[ this.hash ].prevElementWidth = this.element.style.width;
            THIS[ this.hash ].prevElementHeight = this.element.style.height;
            nodes = body.childNodes.length;
            for ( i = 0; i < nodes; i++ ) {
                this.previousBody.push( body.childNodes[ 0 ] );
                body.removeChild( body.childNodes[ 0 ] );
            }

            //If we've got a toolbar, we need to enable the user to use css to
            //preserve it in fullpage mode
            if ( this.toolbar && this.toolbar.element ) {
                //save a reference to the parent so we can put it back
                //in the long run we need a better strategy
                this.toolbar.parentNode = this.toolbar.element.parentNode;
                this.toolbar.nextSibling = this.toolbar.element.nextSibling;
                body.appendChild( this.toolbar.element );

                //Make sure the user has some ability to style the toolbar based
                //on the mode
                $.addClass( this.toolbar.element, 'fullpage' );
            }

            $.addClass( this.element, 'fullpage' );
            body.appendChild( this.element );

            this.element.style.height = $.getWindowSize().y + 'px';
            this.element.style.width = $.getWindowSize().x + 'px';

            if ( this.toolbar && this.toolbar.element ) {
                this.element.style.height = (
                    $.getElementSize( this.element ).y - $.getElementSize( this.toolbar.element ).y
                ) + 'px';
            }

            THIS[ this.hash ].fullPage = true;

            // mouse will be inside container now
            $.delegate( this, onContainerEnter )( {} );

        } else {

            this.element.style.margin = this.elementMargin;
            this.element.style.padding = this.elementPadding;

            bodyStyle.margin = this.bodyMargin;
            docStyle.margin = this.docMargin;

            bodyStyle.padding = this.bodyPadding;
            docStyle.padding = this.docPadding;

            bodyStyle.width = this.bodyWidth;
            docStyle.width = this.docWidth;

            bodyStyle.height = this.bodyHeight;
            docStyle.height = this.docHeight;

            body.removeChild( this.element );
            nodes = this.previousBody.length;
            for ( i = 0; i < nodes; i++ ) {
                body.appendChild( this.previousBody.shift() );
            }

            $.removeClass( this.element, 'fullpage' );
            THIS[ this.hash ].prevElementParent.insertBefore(
                this.element,
                THIS[ this.hash ].prevNextSibling
            );

            //If we've got a toolbar, we need to enable the user to use css to
            //reset it to its original state
            if ( this.toolbar && this.toolbar.element ) {
                body.removeChild( this.toolbar.element );

                //Make sure the user has some ability to style the toolbar based
                //on the mode
                $.removeClass( this.toolbar.element, 'fullpage' );

                this.toolbar.parentNode.insertBefore(
                    this.toolbar.element,
                    this.toolbar.nextSibling
                );
                delete this.toolbar.parentNode;
                delete this.toolbar.nextSibling;
            }

            this.element.style.width = THIS[ this.hash ].prevElementWidth;
            this.element.style.height = THIS[ this.hash ].prevElementHeight;

            // After exiting fullPage or fullScreen, it can take some time
            // before the browser can actually set the scroll.
            var restoreScrollCounter = 0;
            var restoreScroll = function() {
                $.setPageScroll( _this.pageScroll );
                var pageScroll = $.getPageScroll();
                restoreScrollCounter++;
                if (restoreScrollCounter < 10 &&
                    (pageScroll.x !== _this.pageScroll.x ||
                    pageScroll.y !== _this.pageScroll.y)) {
                    $.requestAnimationFrame( restoreScroll );
                }
            };
            $.requestAnimationFrame( restoreScroll );

            THIS[ this.hash ].fullPage = false;

            // mouse will likely be outside now
            $.delegate( this, onContainerLeave )( { } );

        }

        if ( this.navigator && this.viewport ) {
            this.navigator.update( this.viewport );
        }

        /**
         * Raised when the viewer has changed to/from full-page mode (see {@link OpenSeadragon.Viewer#setFullPage}).
         *
         * @event full-page
         * @memberof OpenSeadragon.Viewer
         * @type {object}
         * @property {OpenSeadragon.Viewer} eventSource - A reference to the Viewer which raised the event.
         * @property {Boolean} fullPage - True if changed to full-page mode, false if exited full-page mode.
         * @property {?Object} userData - Arbitrary subscriber-defined object.
         */
        this.raiseEvent( 'full-page', { fullPage: fullPage } );

        return this;
    },

    /**
     * Toggle full screen mode if supported. Toggle full page mode otherwise.
     * @function
     * @param {Boolean} fullScreen
     *      If true, enter full screen mode.  If false, exit full screen mode.
     * @return {OpenSeadragon.Viewer} Chainable.
     * @fires OpenSeadragon.Viewer.event:pre-full-screen
     * @fires OpenSeadragon.Viewer.event:full-screen
     */
    setFullScreen: function( fullScreen ) {
        var _this = this;

        if ( !$.supportsFullScreen ) {
            return this.setFullPage( fullScreen );
        }

        if ( $.isFullScreen() === fullScreen ) {
            return this;
        }

        var fullScreeEventArgs = {
            fullScreen: fullScreen,
            preventDefaultAction: false
        };
        /**
         * Raised when the viewer is about to change to/from full-screen mode (see {@link OpenSeadragon.Viewer#setFullScreen}).
         * Note: the pre-full-screen event is not raised when the user is exiting
         * full-screen mode by pressing the Esc key. In that case, consider using
         * the full-screen, pre-full-page or full-page events.
         *
         * @event pre-full-screen
         * @memberof OpenSeadragon.Viewer
         * @type {object}
         * @property {OpenSeadragon.Viewer} eventSource - A reference to the Viewer which raised the event.
         * @property {Boolean} fullScreen - True if entering full-screen mode, false if exiting full-screen mode.
         * @property {Boolean} preventDefaultAction - Set to true to prevent full-screen mode change. Default: false.
         * @property {?Object} userData - Arbitrary subscriber-defined object.
         */
        this.raiseEvent( 'pre-full-screen', fullScreeEventArgs );
        if ( fullScreeEventArgs.preventDefaultAction ) {
            return this;
        }

        if ( fullScreen ) {

            this.setFullPage( true );
            // If the full page mode is not actually entered, we need to prevent
            // the full screen mode.
            if ( !this.isFullPage() ) {
                return this;
            }

            this.fullPageStyleWidth = this.element.style.width;
            this.fullPageStyleHeight = this.element.style.height;
            this.element.style.width = '100%';
            this.element.style.height = '100%';

            var onFullScreenChange = function() {
                var isFullScreen = $.isFullScreen();
                if ( !isFullScreen ) {
                    $.removeEvent( document, $.fullScreenEventName, onFullScreenChange );
                    $.removeEvent( document, $.fullScreenErrorEventName, onFullScreenChange );

                    _this.setFullPage( false );
                    if ( _this.isFullPage() ) {
                        _this.element.style.width = _this.fullPageStyleWidth;
                        _this.element.style.height = _this.fullPageStyleHeight;
                    }
                }
                if ( _this.navigator && _this.viewport ) {
                    //09/08/2018 - Fabroh : Fix issue #1504 : Ensure to get the navigator updated on fullscreen out with custom location with a timeout
                    setTimeout(function(){
                        _this.navigator.update( _this.viewport );
                    });
                }
                /**
                 * Raised when the viewer has changed to/from full-screen mode (see {@link OpenSeadragon.Viewer#setFullScreen}).
                 *
                 * @event full-screen
                 * @memberof OpenSeadragon.Viewer
                 * @type {object}
                 * @property {OpenSeadragon.Viewer} eventSource - A reference to the Viewer which raised the event.
                 * @property {Boolean} fullScreen - True if changed to full-screen mode, false if exited full-screen mode.
                 * @property {?Object} userData - Arbitrary subscriber-defined object.
                 */
                _this.raiseEvent( 'full-screen', { fullScreen: isFullScreen } );
            };
            $.addEvent( document, $.fullScreenEventName, onFullScreenChange );
            $.addEvent( document, $.fullScreenErrorEventName, onFullScreenChange );

            $.requestFullScreen( document.body );

        } else {
            $.exitFullScreen();
        }
        return this;
    },

    /**
     * @function
     * @return {Boolean}
     */
    isVisible: function () {
        return this.container.style.visibility !== "hidden";
    },


    /**
     * @function
     * @param {Boolean} visible
     * @return {OpenSeadragon.Viewer} Chainable.
     * @fires OpenSeadragon.Viewer.event:visible
     */
    setVisible: function( visible ){
        this.container.style.visibility = visible ? "" : "hidden";
        /**
         * Raised when the viewer is shown or hidden (see {@link OpenSeadragon.Viewer#setVisible}).
         *
         * @event visible
         * @memberof OpenSeadragon.Viewer
         * @type {object}
         * @property {OpenSeadragon.Viewer} eventSource - A reference to the Viewer which raised the event.
         * @property {Boolean} visible
         * @property {?Object} userData - Arbitrary subscriber-defined object.
         */
        this.raiseEvent( 'visible', { visible: visible } );
        return this;
    },

    /**
     * Add a tiled image to the viewer.
     * options.tileSource can be anything that {@link OpenSeadragon.Viewer#open}
     *  supports except arrays of images.
     * Note that you can specify options.width or options.height, but not both.
     * The other dimension will be calculated according to the item's aspect ratio.
     * If collectionMode is on (see {@link OpenSeadragon.Options}), the new image is
     * automatically arranged with the others.
     * @function
     * @param {Object} options
     * @param {String|Object|Function} options.tileSource - The TileSource specifier.
     * A String implies a url used to determine the tileSource implementation
     *      based on the file extension of url. JSONP is implied by *.js,
     *      otherwise the url is retrieved as text and the resulting text is
     *      introspected to determine if its json, xml, or text and parsed.
     * An Object implies an inline configuration which has a single
     *      property sufficient for being able to determine tileSource
     *      implementation. If the object has a property which is a function
     *      named 'getTileUrl', it is treated as a custom TileSource.
     * @param {Number} [options.index] The index of the item. Added on top of
     * all other items if not specified.
     * @param {Boolean} [options.replace=false] If true, the item at options.index will be
     * removed and the new item is added in its place. options.tileSource will be
     * interpreted and fetched if necessary before the old item is removed to avoid leaving
     * a gap in the world.
     * @param {Number} [options.x=0] The X position for the image in viewport coordinates.
     * @param {Number} [options.y=0] The Y position for the image in viewport coordinates.
     * @param {Number} [options.width=1] The width for the image in viewport coordinates.
     * @param {Number} [options.height] The height for the image in viewport coordinates.
     * @param {OpenSeadragon.Rect} [options.fitBounds] The bounds in viewport coordinates
     * to fit the image into. If specified, x, y, width and height get ignored.
     * @param {OpenSeadragon.Placement} [options.fitBoundsPlacement=OpenSeadragon.Placement.CENTER]
     * How to anchor the image in the bounds if options.fitBounds is set.
     * @param {OpenSeadragon.Rect} [options.clip] - An area, in image pixels, to clip to
     * (portions of the image outside of this area will not be visible). Only works on
     * browsers that support the HTML5 canvas.
     * @param {Number} [options.opacity=1] Proportional opacity of the tiled images (1=opaque, 0=hidden)
     * @param {Boolean} [options.preload=false]  Default switch for loading hidden images (true loads, false blocks)
     * @param {Number} [options.degrees=0] Initial rotation of the tiled image around
     * its top left corner in degrees.
     * @param {String} [options.compositeOperation] How the image is composited onto other images.
     * @param {String} [options.crossOriginPolicy] The crossOriginPolicy for this specific image,
     * overriding viewer.crossOriginPolicy.
     * @param {Boolean} [options.ajaxWithCredentials] Whether to set withCredentials on tile AJAX
     * @param {Boolean} [options.loadTilesWithAjax]
     *      Whether to load tile data using AJAX requests.
     *      Defaults to the setting in {@link OpenSeadragon.Options}.
     * @param {Object} [options.ajaxHeaders]
     *      A set of headers to include when making tile AJAX requests.
     *      Note that these headers will be merged over any headers specified in {@link OpenSeadragon.Options}.
     *      Specifying a falsy value for a header will clear its existing value set at the Viewer level (if any).
     * requests.
     * @param {Function} [options.success] A function that gets called when the image is
     * successfully added. It's passed the event object which contains a single property:
     * "item", which is the resulting instance of TiledImage.
     * @param {Function} [options.error] A function that gets called if the image is
     * unable to be added. It's passed the error event object, which contains "message"
     * and "source" properties.
     * @param {Boolean} [options.collectionImmediately=false] If collectionMode is on,
     * specifies whether to snap to the new arrangement immediately or to animate to it.
     * @param {String|CanvasGradient|CanvasPattern|Function} [options.placeholderFillStyle] - See {@link OpenSeadragon.Options}.
     * @fires OpenSeadragon.World.event:add-item
     * @fires OpenSeadragon.Viewer.event:add-item-failed
     */
    addTiledImage: function( options ) {
        $.console.assert(options, "[Viewer.addTiledImage] options is required");
        $.console.assert(options.tileSource, "[Viewer.addTiledImage] options.tileSource is required");
        $.console.assert(!options.replace || (options.index > -1 && options.index < this.world.getItemCount()),
            "[Viewer.addTiledImage] if options.replace is used, options.index must be a valid index in Viewer.world");

        var _this = this;

        if (options.replace) {
            options.replaceItem = _this.world.getItemAt(options.index);
        }

        this._hideMessage();

        if (options.placeholderFillStyle === undefined) {
            options.placeholderFillStyle = this.placeholderFillStyle;
        }
        if (options.opacity === undefined) {
            options.opacity = this.opacity;
        }
        if (options.preload === undefined) {
            options.preload = this.preload;
        }
        if (options.compositeOperation === undefined) {
            options.compositeOperation = this.compositeOperation;
        }
        if (options.crossOriginPolicy === undefined) {
            options.crossOriginPolicy = options.tileSource.crossOriginPolicy !== undefined ? options.tileSource.crossOriginPolicy : this.crossOriginPolicy;
        }
        if (options.ajaxWithCredentials === undefined) {
            options.ajaxWithCredentials = this.ajaxWithCredentials;
        }
        if (options.loadTilesWithAjax === undefined) {
            options.loadTilesWithAjax = this.loadTilesWithAjax;
        }
        if (options.ajaxHeaders === undefined || options.ajaxHeaders === null) {
            options.ajaxHeaders = this.ajaxHeaders;
        } else if ($.isPlainObject(options.ajaxHeaders) && $.isPlainObject(this.ajaxHeaders)) {
            options.ajaxHeaders = $.extend({}, this.ajaxHeaders, options.ajaxHeaders);
        }

        var myQueueItem = {
            options: options
        };

        function raiseAddItemFailed( event ) {
            for (var i = 0; i < _this._loadQueue.length; i++) {
                if (_this._loadQueue[i] === myQueueItem) {
                    _this._loadQueue.splice(i, 1);
                    break;
                }
            }

            if (_this._loadQueue.length === 0) {
                refreshWorld(myQueueItem);
            }

             /**
             * Raised when an error occurs while adding a item.
             * @event add-item-failed
             * @memberOf OpenSeadragon.Viewer
             * @type {object}
             * @property {OpenSeadragon.Viewer} eventSource - A reference to the Viewer which raised the event.
             * @property {String} message
             * @property {String} source
             * @property {Object} options The options passed to the addTiledImage method.
             * @property {?Object} userData - Arbitrary subscriber-defined object.
             */
            _this.raiseEvent( 'add-item-failed', event );

            if (options.error) {
                options.error(event);
            }
        }

        function refreshWorld(theItem) {
            if (_this.collectionMode) {
                _this.world.arrange({
                    immediately: theItem.options.collectionImmediately,
                    rows: _this.collectionRows,
                    columns: _this.collectionColumns,
                    layout: _this.collectionLayout,
                    tileSize: _this.collectionTileSize,
                    tileMargin: _this.collectionTileMargin
                });
                _this.world.setAutoRefigureSizes(true);
            }
        }

        if ($.isArray(options.tileSource)) {
            setTimeout(function() {
                raiseAddItemFailed({
                    message: "[Viewer.addTiledImage] Sequences can not be added; add them one at a time instead.",
                    source: options.tileSource,
                    options: options
                });
            });
            return;
        }

        this._loadQueue.push(myQueueItem);

        function processReadyItems() {
            var queueItem, tiledImage, optionsClone;
            while (_this._loadQueue.length) {
                queueItem = _this._loadQueue[0];
                if (!queueItem.tileSource) {
                    break;
                }

                _this._loadQueue.splice(0, 1);

                if (queueItem.options.replace) {
                    var newIndex = _this.world.getIndexOfItem(queueItem.options.replaceItem);
                    if (newIndex !== -1) {
                        queueItem.options.index = newIndex;
                    }
                    _this.world.removeItem(queueItem.options.replaceItem);
                }

                tiledImage = new $.TiledImage({
                    viewer: _this,
                    source: queueItem.tileSource,
                    viewport: _this.viewport,
                    drawer: _this.drawer,
                    tileCache: _this.tileCache,
                    imageLoader: _this.imageLoader,
                    x: queueItem.options.x,
                    y: queueItem.options.y,
                    width: queueItem.options.width,
                    height: queueItem.options.height,
                    fitBounds: queueItem.options.fitBounds,
                    fitBoundsPlacement: queueItem.options.fitBoundsPlacement,
                    clip: queueItem.options.clip,
                    placeholderFillStyle: queueItem.options.placeholderFillStyle,
                    opacity: queueItem.options.opacity,
                    preload: queueItem.options.preload,
                    degrees: queueItem.options.degrees,
                    compositeOperation: queueItem.options.compositeOperation,
                    springStiffness: _this.springStiffness,
                    animationTime: _this.animationTime,
                    minZoomImageRatio: _this.minZoomImageRatio,
                    wrapHorizontal: _this.wrapHorizontal,
                    wrapVertical: _this.wrapVertical,
                    immediateRender: _this.immediateRender,
                    blendTime: _this.blendTime,
                    alwaysBlend: _this.alwaysBlend,
                    minPixelRatio: _this.minPixelRatio,
                    smoothTileEdgesMinZoom: _this.smoothTileEdgesMinZoom,
                    iOSDevice: _this.iOSDevice,
                    crossOriginPolicy: queueItem.options.crossOriginPolicy,
                    ajaxWithCredentials: queueItem.options.ajaxWithCredentials,
                    loadTilesWithAjax: queueItem.options.loadTilesWithAjax,
                    ajaxHeaders: queueItem.options.ajaxHeaders,
                    debugMode: _this.debugMode
                });

                if (_this.collectionMode) {
                    _this.world.setAutoRefigureSizes(false);
                }
                _this.world.addItem( tiledImage, {
                    index: queueItem.options.index
                });

                if (_this._loadQueue.length === 0) {
                    //this restores the autoRefigureSizes flag to true.
                    refreshWorld(queueItem);
                }

                if (_this.world.getItemCount() === 1 && !_this.preserveViewport) {
                    _this.viewport.goHome(true);
                }

                if (_this.navigator) {
                    optionsClone = $.extend({}, queueItem.options, {
                        replace: false, // navigator already removed the layer, nothing to replace
                        originalTiledImage: tiledImage,
                        tileSource: queueItem.tileSource
                    });

                    _this.navigator.addTiledImage(optionsClone);
                }

                if (queueItem.options.success) {
                    queueItem.options.success({
                        item: tiledImage
                    });
                }
            }
        }

        getTileSourceImplementation( this, options.tileSource, options, function( tileSource ) {

            myQueueItem.tileSource = tileSource;

            // add everybody at the front of the queue that's ready to go
            processReadyItems();
        }, function( event ) {
            event.options = options;
            raiseAddItemFailed(event);

            // add everybody at the front of the queue that's ready to go
            processReadyItems();
        } );
    },

    /**
     * Add a simple image to the viewer.
     * The options are the same as the ones in {@link OpenSeadragon.Viewer#addTiledImage}
     * except for options.tileSource which is replaced by options.url.
     * @function
     * @param {Object} options - See {@link OpenSeadragon.Viewer#addTiledImage}
     * for all the options
     * @param {String} options.url - The URL of the image to add.
     * @fires OpenSeadragon.World.event:add-item
     * @fires OpenSeadragon.Viewer.event:add-item-failed
     */
    addSimpleImage: function(options) {
        $.console.assert(options, "[Viewer.addSimpleImage] options is required");
        $.console.assert(options.url, "[Viewer.addSimpleImage] options.url is required");

        var opts = $.extend({}, options, {
            tileSource: {
                type: 'image',
                url:  options.url
            }
        });
        delete opts.url;
        this.addTiledImage(opts);
    },

    // deprecated
    addLayer: function( options ) {
        var _this = this;

        $.console.error( "[Viewer.addLayer] this function is deprecated; use Viewer.addTiledImage() instead." );

        var optionsClone = $.extend({}, options, {
            success: function(event) {
                _this.raiseEvent("add-layer", {
                    options: options,
                    drawer: event.item
                });
            },
            error: function(event) {
                _this.raiseEvent("add-layer-failed", event);
            }
        });

        this.addTiledImage(optionsClone);
        return this;
    },

    // deprecated
    getLayerAtLevel: function( level ) {
        $.console.error( "[Viewer.getLayerAtLevel] this function is deprecated; use World.getItemAt() instead." );
        return this.world.getItemAt(level);
    },

    // deprecated
    getLevelOfLayer: function( drawer ) {
        $.console.error( "[Viewer.getLevelOfLayer] this function is deprecated; use World.getIndexOfItem() instead." );
        return this.world.getIndexOfItem(drawer);
    },

    // deprecated
    getLayersCount: function() {
        $.console.error( "[Viewer.getLayersCount] this function is deprecated; use World.getItemCount() instead." );
        return this.world.getItemCount();
    },

    // deprecated
    setLayerLevel: function( drawer, level ) {
        $.console.error( "[Viewer.setLayerLevel] this function is deprecated; use World.setItemIndex() instead." );
        return this.world.setItemIndex(drawer, level);
    },

    // deprecated
    removeLayer: function( drawer ) {
        $.console.error( "[Viewer.removeLayer] this function is deprecated; use World.removeItem() instead." );
        return this.world.removeItem(drawer);
    },

    /**
     * Force the viewer to redraw its contents.
     * @returns {OpenSeadragon.Viewer} Chainable.
     */
    forceRedraw: function() {
        THIS[ this.hash ].forceRedraw = true;
        return this;
    },

    /**
     * @function
     * @return {OpenSeadragon.Viewer} Chainable.
     */
    bindSequenceControls: function(){

        //////////////////////////////////////////////////////////////////////////
        // Image Sequence Controls
        //////////////////////////////////////////////////////////////////////////
        var onFocusHandler          = $.delegate( this, onFocus ),
            onBlurHandler           = $.delegate( this, onBlur ),
            onNextHandler           = $.delegate( this, onNext ),
            onPreviousHandler       = $.delegate( this, onPrevious ),
            navImages               = this.navImages,
            useGroup                = true;

        if( this.showSequenceControl ){

            if( this.previousButton || this.nextButton ){
                //if we are binding to custom buttons then layout and
                //grouping is the responsibility of the page author
                useGroup = false;
            }

            this.previousButton = new $.Button({
                element:    this.previousButton ? $.getElement( this.previousButton ) : null,
                clickTimeThreshold: this.clickTimeThreshold,
                clickDistThreshold: this.clickDistThreshold,
                tooltip:    $.getString( "Tooltips.PreviousPage" ),
                srcRest:    resolveUrl( this.prefixUrl, navImages.previous.REST ),
                srcGroup:   resolveUrl( this.prefixUrl, navImages.previous.GROUP ),
                srcHover:   resolveUrl( this.prefixUrl, navImages.previous.HOVER ),
                srcDown:    resolveUrl( this.prefixUrl, navImages.previous.DOWN ),
                onRelease:  onPreviousHandler,
                onFocus:    onFocusHandler,
                onBlur:     onBlurHandler
            });

            this.nextButton = new $.Button({
                element:    this.nextButton ? $.getElement( this.nextButton ) : null,
                clickTimeThreshold: this.clickTimeThreshold,
                clickDistThreshold: this.clickDistThreshold,
                tooltip:    $.getString( "Tooltips.NextPage" ),
                srcRest:    resolveUrl( this.prefixUrl, navImages.next.REST ),
                srcGroup:   resolveUrl( this.prefixUrl, navImages.next.GROUP ),
                srcHover:   resolveUrl( this.prefixUrl, navImages.next.HOVER ),
                srcDown:    resolveUrl( this.prefixUrl, navImages.next.DOWN ),
                onRelease:  onNextHandler,
                onFocus:    onFocusHandler,
                onBlur:     onBlurHandler
            });

            if( !this.navPrevNextWrap ){
                this.previousButton.disable();
            }

            if (!this.tileSources || !this.tileSources.length) {
                this.nextButton.disable();
            }

            if( useGroup ){
                this.paging = new $.ButtonGroup({
                    buttons: [
                        this.previousButton,
                        this.nextButton
                    ],
                    clickTimeThreshold: this.clickTimeThreshold,
                    clickDistThreshold: this.clickDistThreshold
                });

                this.pagingControl = this.paging.element;

                if( this.toolbar ){
                    this.toolbar.addControl(
                        this.pagingControl,
                        {anchor: $.ControlAnchor.BOTTOM_RIGHT}
                    );
                }else{
                    this.addControl(
                        this.pagingControl,
                        {anchor: this.sequenceControlAnchor || $.ControlAnchor.TOP_LEFT}
                    );
                }
            }
        }
        return this;
    },


    /**
     * @function
     * @return {OpenSeadragon.Viewer} Chainable.
     */
    bindStandardControls: function(){
        //////////////////////////////////////////////////////////////////////////
        // Navigation Controls
        //////////////////////////////////////////////////////////////////////////
        var beginZoomingInHandler   = $.delegate( this, beginZoomingIn ),
            endZoomingHandler       = $.delegate( this, endZooming ),
            doSingleZoomInHandler   = $.delegate( this, doSingleZoomIn ),
            beginZoomingOutHandler  = $.delegate( this, beginZoomingOut ),
            doSingleZoomOutHandler  = $.delegate( this, doSingleZoomOut ),
            onHomeHandler           = $.delegate( this, onHome ),
            onFullScreenHandler     = $.delegate( this, onFullScreen ),
            onRotateLeftHandler     = $.delegate( this, onRotateLeft ),
            onRotateRightHandler    = $.delegate( this, onRotateRight ),
            onFlipHandler           = $.delegate( this, onFlip),
            onFocusHandler          = $.delegate( this, onFocus ),
            onBlurHandler           = $.delegate( this, onBlur ),
            navImages               = this.navImages,
            buttons                 = [],
            useGroup                = true;


        if ( this.showNavigationControl ) {

            if( this.zoomInButton || this.zoomOutButton ||
                this.homeButton || this.fullPageButton ||
                this.rotateLeftButton || this.rotateRightButton ||
                this.flipButton ) {
                //if we are binding to custom buttons then layout and
                //grouping is the responsibility of the page author
                useGroup = false;
            }

            if ( this.showZoomControl ) {
                buttons.push( this.zoomInButton = new $.Button({
                    element:    this.zoomInButton ? $.getElement( this.zoomInButton ) : null,
                    clickTimeThreshold: this.clickTimeThreshold,
                    clickDistThreshold: this.clickDistThreshold,
                    tooltip:    $.getString( "Tooltips.ZoomIn" ),
                    srcRest:    resolveUrl( this.prefixUrl, navImages.zoomIn.REST ),
                    srcGroup:   resolveUrl( this.prefixUrl, navImages.zoomIn.GROUP ),
                    srcHover:   resolveUrl( this.prefixUrl, navImages.zoomIn.HOVER ),
                    srcDown:    resolveUrl( this.prefixUrl, navImages.zoomIn.DOWN ),
                    onPress:    beginZoomingInHandler,
                    onRelease:  endZoomingHandler,
                    onClick:    doSingleZoomInHandler,
                    onEnter:    beginZoomingInHandler,
                    onExit:     endZoomingHandler,
                    onFocus:    onFocusHandler,
                    onBlur:     onBlurHandler
                }));

                buttons.push( this.zoomOutButton = new $.Button({
                    element:    this.zoomOutButton ? $.getElement( this.zoomOutButton ) : null,
                    clickTimeThreshold: this.clickTimeThreshold,
                    clickDistThreshold: this.clickDistThreshold,
                    tooltip:    $.getString( "Tooltips.ZoomOut" ),
                    srcRest:    resolveUrl( this.prefixUrl, navImages.zoomOut.REST ),
                    srcGroup:   resolveUrl( this.prefixUrl, navImages.zoomOut.GROUP ),
                    srcHover:   resolveUrl( this.prefixUrl, navImages.zoomOut.HOVER ),
                    srcDown:    resolveUrl( this.prefixUrl, navImages.zoomOut.DOWN ),
                    onPress:    beginZoomingOutHandler,
                    onRelease:  endZoomingHandler,
                    onClick:    doSingleZoomOutHandler,
                    onEnter:    beginZoomingOutHandler,
                    onExit:     endZoomingHandler,
                    onFocus:    onFocusHandler,
                    onBlur:     onBlurHandler
                }));
            }

            if ( this.showHomeControl ) {
                buttons.push( this.homeButton = new $.Button({
                    element:    this.homeButton ? $.getElement( this.homeButton ) : null,
                    clickTimeThreshold: this.clickTimeThreshold,
                    clickDistThreshold: this.clickDistThreshold,
                    tooltip:    $.getString( "Tooltips.Home" ),
                    srcRest:    resolveUrl( this.prefixUrl, navImages.home.REST ),
                    srcGroup:   resolveUrl( this.prefixUrl, navImages.home.GROUP ),
                    srcHover:   resolveUrl( this.prefixUrl, navImages.home.HOVER ),
                    srcDown:    resolveUrl( this.prefixUrl, navImages.home.DOWN ),
                    onRelease:  onHomeHandler,
                    onFocus:    onFocusHandler,
                    onBlur:     onBlurHandler
                }));
            }

            if ( this.showFullPageControl ) {
                buttons.push( this.fullPageButton = new $.Button({
                    element:    this.fullPageButton ? $.getElement( this.fullPageButton ) : null,
                    clickTimeThreshold: this.clickTimeThreshold,
                    clickDistThreshold: this.clickDistThreshold,
                    tooltip:    $.getString( "Tooltips.FullPage" ),
                    srcRest:    resolveUrl( this.prefixUrl, navImages.fullpage.REST ),
                    srcGroup:   resolveUrl( this.prefixUrl, navImages.fullpage.GROUP ),
                    srcHover:   resolveUrl( this.prefixUrl, navImages.fullpage.HOVER ),
                    srcDown:    resolveUrl( this.prefixUrl, navImages.fullpage.DOWN ),
                    onRelease:  onFullScreenHandler,
                    onFocus:    onFocusHandler,
                    onBlur:     onBlurHandler
                }));
            }

            if ( this.showRotationControl ) {
                buttons.push( this.rotateLeftButton = new $.Button({
                    element:    this.rotateLeftButton ? $.getElement( this.rotateLeftButton ) : null,
                    clickTimeThreshold: this.clickTimeThreshold,
                    clickDistThreshold: this.clickDistThreshold,
                    tooltip:    $.getString( "Tooltips.RotateLeft" ),
                    srcRest:    resolveUrl( this.prefixUrl, navImages.rotateleft.REST ),
                    srcGroup:   resolveUrl( this.prefixUrl, navImages.rotateleft.GROUP ),
                    srcHover:   resolveUrl( this.prefixUrl, navImages.rotateleft.HOVER ),
                    srcDown:    resolveUrl( this.prefixUrl, navImages.rotateleft.DOWN ),
                    onRelease:  onRotateLeftHandler,
                    onFocus:    onFocusHandler,
                    onBlur:     onBlurHandler
                }));

                buttons.push( this.rotateRightButton = new $.Button({
                    element:    this.rotateRightButton ? $.getElement( this.rotateRightButton ) : null,
                    clickTimeThreshold: this.clickTimeThreshold,
                    clickDistThreshold: this.clickDistThreshold,
                    tooltip:    $.getString( "Tooltips.RotateRight" ),
                    srcRest:    resolveUrl( this.prefixUrl, navImages.rotateright.REST ),
                    srcGroup:   resolveUrl( this.prefixUrl, navImages.rotateright.GROUP ),
                    srcHover:   resolveUrl( this.prefixUrl, navImages.rotateright.HOVER ),
                    srcDown:    resolveUrl( this.prefixUrl, navImages.rotateright.DOWN ),
                    onRelease:  onRotateRightHandler,
                    onFocus:    onFocusHandler,
                    onBlur:     onBlurHandler
                }));
            }

            if ( this.showFlipControl ) {
                buttons.push( this.flipButton = new $.Button({
                    element:    this.flipButton ? $.getElement( this.flipButton ) : null,
                    clickTimeThreshold: this.clickTimeThreshold,
                    clickDistThreshold: this.clickDistThreshold,
                    tooltip:    $.getString( "Tooltips.Flip" ),
                    srcRest:    resolveUrl( this.prefixUrl, navImages.flip.REST ),
                    srcGroup:   resolveUrl( this.prefixUrl, navImages.flip.GROUP ),
                    srcHover:   resolveUrl( this.prefixUrl, navImages.flip.HOVER ),
                    srcDown:    resolveUrl( this.prefixUrl, navImages.flip.DOWN ),
                    onRelease:  onFlipHandler,
                    onFocus:    onFocusHandler,
                    onBlur:     onBlurHandler
                }));
            }

            if ( useGroup ) {
                this.buttonGroup = new $.ButtonGroup({
                    buttons:            buttons,
                    clickTimeThreshold: this.clickTimeThreshold,
                    clickDistThreshold: this.clickDistThreshold
                });

                this.navControl  = this.buttonGroup.element;
                this.addHandler( 'open', $.delegate( this, lightUp ) );

                if( this.toolbar ){
                    this.toolbar.addControl(
                        this.navControl,
                        {anchor: this.navigationControlAnchor || $.ControlAnchor.TOP_LEFT}
                    );
                } else {
                    this.addControl(
                        this.navControl,
                        {anchor: this.navigationControlAnchor || $.ControlAnchor.TOP_LEFT}
                    );
                }
            } else {
                this.customButtons = buttons;
            }

        }
        return this;
    },

    /**
     * Gets the active page of a sequence
     * @function
     * @return {Number}
     */
    currentPage: function() {
        return this._sequenceIndex;
    },

    /**
     * @function
     * @return {OpenSeadragon.Viewer} Chainable.
     * @fires OpenSeadragon.Viewer.event:page
     */
    goToPage: function( page ){
        if( this.tileSources && page >= 0 && page < this.tileSources.length ){
            this._sequenceIndex = page;

            this._updateSequenceButtons( page );

            this.open( this.tileSources[ page ] );

            if( this.referenceStrip ){
                this.referenceStrip.setFocus( page );
            }

            /**
             * Raised when the page is changed on a viewer configured with multiple image sources (see {@link OpenSeadragon.Viewer#goToPage}).
             *
             * @event page
             * @memberof OpenSeadragon.Viewer
             * @type {Object}
             * @property {OpenSeadragon.Viewer} eventSource - A reference to the Viewer which raised the event.
             * @property {Number} page - The page index.
             * @property {?Object} userData - Arbitrary subscriber-defined object.
             */
            this.raiseEvent( 'page', { page: page } );
        }

        return this;
    },

   /**
     * Adds an html element as an overlay to the current viewport.  Useful for
     * highlighting words or areas of interest on an image or other zoomable
     * interface. The overlays added via this method are removed when the viewport
     * is closed which include when changing page.
     * @method
     * @param {Element|String|Object} element - A reference to an element or an id for
     *      the element which will be overlaid. Or an Object specifying the configuration for the overlay.
     *      If using an object, see {@link OpenSeadragon.Overlay} for a list of
     *      all available options.
     * @param {OpenSeadragon.Point|OpenSeadragon.Rect} location - The point or
     *      rectangle which will be overlaid. This is a viewport relative location.
     * @param {OpenSeadragon.Placement} [placement=OpenSeadragon.Placement.TOP_LEFT] - The position of the
     *      viewport which the location coordinates will be treated as relative
     *      to.
     * @param {function} [onDraw] - If supplied the callback is called when the overlay
     *      needs to be drawn. It it the responsibility of the callback to do any drawing/positioning.
     *      It is passed position, size and element.
     * @return {OpenSeadragon.Viewer} Chainable.
     * @fires OpenSeadragon.Viewer.event:add-overlay
     */
    addOverlay: function( element, location, placement, onDraw ) {
        var options;
        if( $.isPlainObject( element ) ){
            options = element;
        } else {
            options = {
                element: element,
                location: location,
                placement: placement,
                onDraw: onDraw
            };
        }

        element = $.getElement( options.element );

        if ( getOverlayIndex( this.currentOverlays, element ) >= 0 ) {
            // they're trying to add a duplicate overlay
            return this;
        }

        var overlay = getOverlayObject( this, options);
        this.currentOverlays.push(overlay);
        overlay.drawHTML( this.overlaysContainer, this.viewport );

        /**
         * Raised when an overlay is added to the viewer (see {@link OpenSeadragon.Viewer#addOverlay}).
         *
         * @event add-overlay
         * @memberof OpenSeadragon.Viewer
         * @type {object}
         * @property {OpenSeadragon.Viewer} eventSource - A reference to the Viewer which raised the event.
         * @property {Element} element - The overlay element.
         * @property {OpenSeadragon.Point|OpenSeadragon.Rect} location
         * @property {OpenSeadragon.Placement} placement
         * @property {?Object} userData - Arbitrary subscriber-defined object.
         */
        this.raiseEvent( 'add-overlay', {
            element: element,
            location: options.location,
            placement: options.placement
        });
        return this;
    },

    /**
     * Updates the overlay represented by the reference to the element or
     * element id moving it to the new location, relative to the new placement.
     * @method
     * @param {Element|String} element - A reference to an element or an id for
     *      the element which is overlaid.
     * @param {OpenSeadragon.Point|OpenSeadragon.Rect} location - The point or
     *      rectangle which will be overlaid. This is a viewport relative location.
     * @param {OpenSeadragon.Placement} [placement=OpenSeadragon.Placement.TOP_LEFT] - The position of the
     *      viewport which the location coordinates will be treated as relative
     *      to.
     * @return {OpenSeadragon.Viewer} Chainable.
     * @fires OpenSeadragon.Viewer.event:update-overlay
     */
    updateOverlay: function( element, location, placement ) {
        var i;

        element = $.getElement( element );
        i = getOverlayIndex( this.currentOverlays, element );

        if ( i >= 0 ) {
            this.currentOverlays[ i ].update( location, placement );
            THIS[ this.hash ].forceRedraw = true;
            /**
             * Raised when an overlay's location or placement changes
             * (see {@link OpenSeadragon.Viewer#updateOverlay}).
             *
             * @event update-overlay
             * @memberof OpenSeadragon.Viewer
             * @type {object}
             * @property {OpenSeadragon.Viewer} eventSource - A reference to the
             * Viewer which raised the event.
             * @property {Element} element
             * @property {OpenSeadragon.Point|OpenSeadragon.Rect} location
             * @property {OpenSeadragon.Placement} placement
             * @property {?Object} userData - Arbitrary subscriber-defined object.
             */
            this.raiseEvent( 'update-overlay', {
                element: element,
                location: location,
                placement: placement
            });
        }
        return this;
    },

    /**
     * Removes an overlay identified by the reference element or element id
     * and schedules an update.
     * @method
     * @param {Element|String} element - A reference to the element or an
     *      element id which represent the ovelay content to be removed.
     * @return {OpenSeadragon.Viewer} Chainable.
     * @fires OpenSeadragon.Viewer.event:remove-overlay
     */
    removeOverlay: function( element ) {
        var i;

        element = $.getElement( element );
        i = getOverlayIndex( this.currentOverlays, element );

        if ( i >= 0 ) {
            this.currentOverlays[ i ].destroy();
            this.currentOverlays.splice( i, 1 );
            THIS[ this.hash ].forceRedraw = true;
            /**
             * Raised when an overlay is removed from the viewer
             * (see {@link OpenSeadragon.Viewer#removeOverlay}).
             *
             * @event remove-overlay
             * @memberof OpenSeadragon.Viewer
             * @type {object}
             * @property {OpenSeadragon.Viewer} eventSource - A reference to the
             * Viewer which raised the event.
             * @property {Element} element - The overlay element.
             * @property {?Object} userData - Arbitrary subscriber-defined object.
             */
            this.raiseEvent( 'remove-overlay', {
                element: element
            });
        }
        return this;
    },

    /**
     * Removes all currently configured Overlays from this Viewer and schedules
     * an update.
     * @method
     * @return {OpenSeadragon.Viewer} Chainable.
     * @fires OpenSeadragon.Viewer.event:clear-overlay
     */
    clearOverlays: function() {
        while ( this.currentOverlays.length > 0 ) {
            this.currentOverlays.pop().destroy();
        }
        THIS[ this.hash ].forceRedraw = true;
        /**
         * Raised when all overlays are removed from the viewer (see {@link OpenSeadragon.Drawer#clearOverlays}).
         *
         * @event clear-overlay
         * @memberof OpenSeadragon.Viewer
         * @type {object}
         * @property {OpenSeadragon.Viewer} eventSource - A reference to the Viewer which raised the event.
         * @property {?Object} userData - Arbitrary subscriber-defined object.
         */
        this.raiseEvent( 'clear-overlay', {} );
        return this;
    },

     /**
     * Finds an overlay identified by the reference element or element id
     * and returns it as an object, return null if not found.
     * @method
     * @param {Element|String} element - A reference to the element or an
     *      element id which represents the overlay content.
     * @return {OpenSeadragon.Overlay} the matching overlay or null if none found.
     */
    getOverlayById: function( element ) {
        var i;

        element = $.getElement( element );
        i = getOverlayIndex( this.currentOverlays, element );

        if (i >= 0) {
            return this.currentOverlays[i];
        } else {
            return null;
        }
    },

    /**
     * Updates the sequence buttons.
     * @function OpenSeadragon.Viewer.prototype._updateSequenceButtons
     * @private
     * @param {Number} Sequence Value
     */
    _updateSequenceButtons: function( page ) {

            if ( this.nextButton ) {
                if(!this.tileSources || this.tileSources.length - 1 === page) {
                    //Disable next button
                    if ( !this.navPrevNextWrap ) {
                        this.nextButton.disable();
                    }
                } else {
                    this.nextButton.enable();
                }
            }
            if ( this.previousButton ) {
                if ( page > 0 ) {
                    //Enable previous button
                    this.previousButton.enable();
                } else {
                    if ( !this.navPrevNextWrap ) {
                        this.previousButton.disable();
                    }
                }
            }
      },

    /**
     * Display a message in the viewport
     * @function OpenSeadragon.Viewer.prototype._showMessage
     * @private
     * @param {String} text message
     */
    _showMessage: function ( message ) {
        this._hideMessage();

        var div = $.makeNeutralElement( "div" );
        div.appendChild( document.createTextNode( message ) );

        this.messageDiv = $.makeCenteredNode( div );

        $.addClass(this.messageDiv, "openseadragon-message");

        this.container.appendChild( this.messageDiv );
    },

    /**
     * Hide any currently displayed viewport message
     * @function OpenSeadragon.Viewer.prototype._hideMessage
     * @private
     */
    _hideMessage: function () {
        var div = this.messageDiv;
        if (div) {
            div.parentNode.removeChild(div);
            delete this.messageDiv;
        }
    },

    /**
     * Gets this viewer's gesture settings for the given pointer device type.
     * @method
     * @param {String} type - The pointer device type to get the gesture settings for ("mouse", "touch", "pen", etc.).
     * @return {OpenSeadragon.GestureSettings}
     */
    gestureSettingsByDeviceType: function ( type ) {
        switch ( type ) {
            case 'mouse':
                return this.gestureSettingsMouse;
            case 'touch':
                return this.gestureSettingsTouch;
            case 'pen':
                return this.gestureSettingsPen;
            default:
                return this.gestureSettingsUnknown;
        }
    },

    // private
    _drawOverlays: function() {
        var i,
            length = this.currentOverlays.length;
        for ( i = 0; i < length; i++ ) {
            this.currentOverlays[ i ].drawHTML( this.overlaysContainer, this.viewport );
        }
    },

    /**
     * Cancel the "in flight" images.
     */
    _cancelPendingImages: function() {
        this._loadQueue = [];
    },

    /**
     * Removes the reference strip and disables displaying it.
     * @function
     */
    removeReferenceStrip: function() {
        this.showReferenceStrip = false;

        if (this.referenceStrip) {
            this.referenceStrip.destroy();
            this.referenceStrip = null;
        }
    },

    /**
     * Enables and displays the reference strip based on the currently set tileSources.
     * Works only when the Viewer has sequenceMode set to true.
     * @function
     */
    addReferenceStrip: function() {
        this.showReferenceStrip = true;

        if (this.sequenceMode) {
            if (this.referenceStrip) {
                return;
            }

            if (this.tileSources.length && this.tileSources.length > 1) {
                this.referenceStrip = new $.ReferenceStrip({
                    id:          this.referenceStripElement,
                    position:    this.referenceStripPosition,
                    sizeRatio:   this.referenceStripSizeRatio,
                    scroll:      this.referenceStripScroll,
                    height:      this.referenceStripHeight,
                    width:       this.referenceStripWidth,
                    tileSources: this.tileSources,
                    prefixUrl:   this.prefixUrl,
                    useCanvas:   this.useCanvas,
                    viewer:      this
                });

                this.referenceStrip.setFocus( this._sequenceIndex );
            }
        } else {
            $.console.warn('Attempting to display a reference strip while "sequenceMode" is off.');
        }
    }
});


/**
 * _getSafeElemSize is like getElementSize(), but refuses to return 0 for x or y,
 * which was causing some calling operations to return NaN.
 * @returns {Point}
 * @private
 */
function _getSafeElemSize (oElement) {
    oElement = $.getElement( oElement );

    return new $.Point(
        (oElement.clientWidth === 0 ? 1 : oElement.clientWidth),
        (oElement.clientHeight === 0 ? 1 : oElement.clientHeight)
    );
}


/**
 * @function
 * @private
 */
function getTileSourceImplementation( viewer, tileSource, imgOptions, successCallback,
    failCallback ) {
    var _this = viewer;

    //allow plain xml strings or json strings to be parsed here
    if ( $.type( tileSource ) === 'string' ) {
        //xml should start with "<" and end with ">"
        if ( tileSource.match( /^\s*<.*>\s*$/ ) ) {
            tileSource = $.parseXml( tileSource );
        //json should start with "{" or "[" and end with "}" or "]"
        } else if ( tileSource.match(/^\s*[{[].*[}\]]\s*$/ ) ) {
            try {
              var tileSourceJ = $.parseJSON(tileSource);
              tileSource = tileSourceJ;
            } catch (e) {
              //tileSource = tileSource;
            }
        }
    }

    function waitUntilReady(tileSource, originalTileSource) {
        if (tileSource.ready) {
            successCallback(tileSource);
        } else {
            tileSource.addHandler('ready', function () {
                successCallback(tileSource);
            });
            tileSource.addHandler('open-failed', function (event) {
                failCallback({
                    message: event.message,
                    source: originalTileSource
                });
            });
        }
    }

    setTimeout( function() {
        if ( $.type( tileSource ) === 'string' ) {
            //If its still a string it means it must be a url at this point
            tileSource = new $.TileSource({
                url: tileSource,
                crossOriginPolicy: imgOptions.crossOriginPolicy !== undefined ?
                    imgOptions.crossOriginPolicy : viewer.crossOriginPolicy,
                ajaxWithCredentials: viewer.ajaxWithCredentials,
                ajaxHeaders: viewer.ajaxHeaders,
                useCanvas: viewer.useCanvas,
                success: function( event ) {
                    successCallback( event.tileSource );
                }
            });
            tileSource.addHandler( 'open-failed', function( event ) {
                failCallback( event );
            } );

        } else if ($.isPlainObject(tileSource) || tileSource.nodeType) {
            if (tileSource.crossOriginPolicy === undefined &&
                (imgOptions.crossOriginPolicy !== undefined || viewer.crossOriginPolicy !== undefined)) {
                tileSource.crossOriginPolicy = imgOptions.crossOriginPolicy !== undefined ?
                    imgOptions.crossOriginPolicy : viewer.crossOriginPolicy;
            }
            if (tileSource.ajaxWithCredentials === undefined) {
                tileSource.ajaxWithCredentials = viewer.ajaxWithCredentials;
            }
            if (tileSource.useCanvas === undefined) {
                tileSource.useCanvas = viewer.useCanvas;
            }

            if ( $.isFunction( tileSource.getTileUrl ) ) {
                //Custom tile source
                var customTileSource = new $.TileSource( tileSource );
                customTileSource.getTileUrl = tileSource.getTileUrl;
                successCallback( customTileSource );
            } else {
                //inline configuration
                var $TileSource = $.TileSource.determineType( _this, tileSource );
                if ( !$TileSource ) {
                    failCallback( {
                        message: "Unable to load TileSource",
                        source: tileSource
                    });
                    return;
                }
                var options = $TileSource.prototype.configure.apply( _this, [ tileSource ] );
                waitUntilReady(new $TileSource(options), tileSource);
            }
        } else {
            //can assume it's already a tile source implementation
            waitUntilReady(tileSource, tileSource);
        }
    });
}

function getOverlayObject( viewer, overlay ) {
    if ( overlay instanceof $.Overlay ) {
        return overlay;
    }

    var element = null;
    if ( overlay.element ) {
        element = $.getElement( overlay.element );
    } else {
        var id = overlay.id ?
            overlay.id :
            "openseadragon-overlay-" + Math.floor( Math.random() * 10000000 );

        element = $.getElement( overlay.id );
        if ( !element ) {
            element         = document.createElement( "a" );
            element.href    = "#/overlay/" + id;
        }
        element.id = id;
        $.addClass( element, overlay.className ?
            overlay.className :
            "openseadragon-overlay"
        );
    }

    var location = overlay.location;
    var width = overlay.width;
    var height = overlay.height;
    if (!location) {
        var x = overlay.x;
        var y = overlay.y;
        if (overlay.px !== undefined) {
            var rect = viewer.viewport.imageToViewportRectangle(new $.Rect(
                overlay.px,
                overlay.py,
                width || 0,
                height || 0));
            x = rect.x;
            y = rect.y;
            width = width !== undefined ? rect.width : undefined;
            height = height !== undefined ? rect.height : undefined;
        }
        location = new $.Point(x, y);
    }

    var placement = overlay.placement;
    if (placement && $.type(placement) === "string") {
        placement = $.Placement[overlay.placement.toUpperCase()];
    }

    return new $.Overlay({
        element: element,
        location: location,
        placement: placement,
        onDraw: overlay.onDraw,
        checkResize: overlay.checkResize,
        width: width,
        height: height,
        rotationMode: overlay.rotationMode
    });
}

/**
 * @private
 * @inner
 * Determines the index of the given overlay in the given overlays array.
 */
function getOverlayIndex( overlays, element ) {
    var i;
    for ( i = overlays.length - 1; i >= 0; i-- ) {
        if ( overlays[ i ].element === element ) {
            return i;
        }
    }

    return -1;
}

///////////////////////////////////////////////////////////////////////////////
// Schedulers provide the general engine for animation
///////////////////////////////////////////////////////////////////////////////
function scheduleUpdate( viewer, updateFunc ){
    return $.requestAnimationFrame( function(){
        updateFunc( viewer );
    } );
}


//provides a sequence in the fade animation
function scheduleControlsFade( viewer ) {
    $.requestAnimationFrame( function(){
        updateControlsFade( viewer );
    });
}


//initiates an animation to hide the controls
function beginControlsAutoHide( viewer ) {
    if ( !viewer.autoHideControls ) {
        return;
    }
    viewer.controlsShouldFade = true;
    viewer.controlsFadeBeginTime =
        $.now() +
        viewer.controlsFadeDelay;

    window.setTimeout( function(){
        scheduleControlsFade( viewer );
    }, viewer.controlsFadeDelay );
}


//determines if fade animation is done or continues the animation
function updateControlsFade( viewer ) {
    var currentTime,
        deltaTime,
        opacity,
        i;
    if ( viewer.controlsShouldFade ) {
        currentTime = $.now();
        deltaTime = currentTime - viewer.controlsFadeBeginTime;
        opacity = 1.0 - deltaTime / viewer.controlsFadeLength;

        opacity = Math.min( 1.0, opacity );
        opacity = Math.max( 0.0, opacity );

        for ( i = viewer.controls.length - 1; i >= 0; i--) {
            if (viewer.controls[ i ].autoFade) {
                viewer.controls[ i ].setOpacity( opacity );
            }
        }

        if ( opacity > 0 ) {
            // fade again
            scheduleControlsFade( viewer );
        }
    }
}


//stop the fade animation on the controls and show them
function abortControlsAutoHide( viewer ) {
    var i;
    viewer.controlsShouldFade = false;
    for ( i = viewer.controls.length - 1; i >= 0; i-- ) {
        viewer.controls[ i ].setOpacity( 1.0 );
    }
}



///////////////////////////////////////////////////////////////////////////////
// Default view event handlers.
///////////////////////////////////////////////////////////////////////////////
function onFocus(){
    abortControlsAutoHide( this );
}

function onBlur(){
    beginControlsAutoHide( this );

}

function onCanvasContextMenu( event ) {
    /**
     * Raised when a contextmenu event occurs in the {@link OpenSeadragon.Viewer#canvas} element.
     *
     * @event canvas-contextmenu
     * @memberof OpenSeadragon.Viewer
     * @type {object}
     * @property {OpenSeadragon.Viewer} eventSource - A reference to the Viewer which raised this event.
     * @property {OpenSeadragon.MouseTracker} tracker - A reference to the MouseTracker which originated this event.
     * @property {OpenSeadragon.Point} position - The position of the event relative to the tracked element.
     * @property {Object} originalEvent - The original DOM event.
     * @property {?Object} userData - Arbitrary subscriber-defined object.
     */
    this.raiseEvent( 'canvas-contextmenu', {
        tracker: event.eventSource,
        position: event.position,
        originalEvent: event.originalEvent
    });
}

function onCanvasKeyDown( event ) {
    var canvasKeyDownEventArgs = {
      originalEvent: event.originalEvent,
      preventDefaultAction: event.preventDefaultAction,
      preventVerticalPan: event.preventVerticalPan,
      preventHorizontalPan: event.preventHorizontalPan
    };

    /**
     * Raised when a keyboard key is pressed and the focus is on the {@link OpenSeadragon.Viewer#canvas} element.
     *
     * @event canvas-key
     * @memberof OpenSeadragon.Viewer
     * @type {object}
     * @property {OpenSeadragon.Viewer} eventSource - A reference to the Viewer which raised this event.
     * @property {Object} originalEvent - The original DOM event.
     * @property {Boolean} preventDefaultAction - Set to true to prevent default keyboard behaviour. Default: false.
     * @property {Boolean} preventVerticalPan - Set to true to prevent keyboard vertical panning. Default: false.
     * @property {Boolean} preventHorizontalPan - Set to true to prevent keyboard horizontal panning. Default: false.
     * @property {?Object} userData - Arbitrary subscriber-defined object.
     */

    this.raiseEvent('canvas-key', canvasKeyDownEventArgs);

    if ( !canvasKeyDownEventArgs.preventDefaultAction && !event.ctrl && !event.alt && !event.meta ) {
        switch( event.keyCode ){
            case 38://up arrow
                if (!canvasKeyDownEventArgs.preventVerticalPan) {
                  if ( event.shift ) {
                    this.viewport.zoomBy(1.1);
                  } else {
                    this.viewport.panBy(this.viewport.deltaPointsFromPixels(new $.Point(0, -this.pixelsPerArrowPress)));
                  }
                  this.viewport.applyConstraints();
                }
                return false;
            case 40://down arrow
                if (!canvasKeyDownEventArgs.preventVerticalPan) {
                  if ( event.shift ) {
                    this.viewport.zoomBy(0.9);
                  } else {
                    this.viewport.panBy(this.viewport.deltaPointsFromPixels(new $.Point(0, this.pixelsPerArrowPress)));
                  }
                  this.viewport.applyConstraints();
                }
                return false;
            case 37://left arrow
                if (!canvasKeyDownEventArgs.preventHorizontalPan) {
                  this.viewport.panBy(this.viewport.deltaPointsFromPixels(new $.Point(-this.pixelsPerArrowPress, 0)));
                  this.viewport.applyConstraints();
                }
                return false;
            case 39://right arrow
                if (!canvasKeyDownEventArgs.preventHorizontalPan) {
                  this.viewport.panBy(this.viewport.deltaPointsFromPixels(new $.Point(this.pixelsPerArrowPress, 0)));
                  this.viewport.applyConstraints();
                }
                return false;
            default:
                //console.log( 'navigator keycode %s', event.keyCode );
                return true;
        }
    } else {
        return true;
    }
}
function onCanvasKeyPress( event ) {
    var canvasKeyPressEventArgs = {
      originalEvent: event.originalEvent,
      preventDefaultAction: event.preventDefaultAction,
      preventVerticalPan: event.preventVerticalPan,
      preventHorizontalPan: event.preventHorizontalPan
    };

    // This event is documented in onCanvasKeyDown
    this.raiseEvent('canvas-key', canvasKeyPressEventArgs);

    if ( !canvasKeyPressEventArgs.preventDefaultAction && !event.ctrl && !event.alt && !event.meta ) {
        switch( event.keyCode ){
            case 43://=|+
            case 61://=|+
                this.viewport.zoomBy(1.1);
                this.viewport.applyConstraints();
                return false;
            case 45://-|_
                this.viewport.zoomBy(0.9);
                this.viewport.applyConstraints();
                return false;
            case 48://0|)
                this.viewport.goHome();
                this.viewport.applyConstraints();
                return false;
            case 119://w
            case 87://W
                if (!canvasKeyPressEventArgs.preventVerticalPan) {
                    if ( event.shift ) {
                        this.viewport.zoomBy(1.1);
                    } else {
                        this.viewport.panBy(this.viewport.deltaPointsFromPixels(new $.Point(0, -40)));
                    }
                    this.viewport.applyConstraints();
                  }
                  return false;
            case 115://s
            case 83://S
                if (!canvasKeyPressEventArgs.preventVerticalPan) {
                  if ( event.shift ) {
                    this.viewport.zoomBy(0.9);
                  } else {
                    this.viewport.panBy(this.viewport.deltaPointsFromPixels(new $.Point(0, 40)));
                  }
                  this.viewport.applyConstraints();
                }
                return false;
            case 97://a
                if (!canvasKeyPressEventArgs.preventHorizontalPan) {
                  this.viewport.panBy(this.viewport.deltaPointsFromPixels(new $.Point(-40, 0)));
                  this.viewport.applyConstraints();
                }
                return false;
            case 100://d
                if (!canvasKeyPressEventArgs.preventHorizontalPan) {
                  this.viewport.panBy(this.viewport.deltaPointsFromPixels(new $.Point(40, 0)));
                  this.viewport.applyConstraints();
                }
                return false;
            case 114: //r - clockwise rotation
              if(this.viewport.flipped){
                this.viewport.setRotation($.positiveModulo(this.viewport.degrees - this.rotationIncrement, 360));
              } else{
                this.viewport.setRotation($.positiveModulo(this.viewport.degrees + this.rotationIncrement, 360));
              }
              this.viewport.applyConstraints();
              return false;
            case 82: //R - counterclockwise  rotation
              if(this.viewport.flipped){
                this.viewport.setRotation($.positiveModulo(this.viewport.degrees + this.rotationIncrement, 360));
              } else{
                this.viewport.setRotation($.positiveModulo(this.viewport.degrees - this.rotationIncrement, 360));
              }
              this.viewport.applyConstraints();
              return false;
            case 102: //f
              this.viewport.toggleFlip();
              return false;
            default:
                // console.log( 'navigator keycode %s', event.keyCode );
                return true;
        }
    } else {
        return true;
    }
}

function onCanvasClick( event ) {
    var gestureSettings;

    var haveKeyboardFocus = document.activeElement === this.canvas;

    // If we don't have keyboard focus, request it.
    if ( !haveKeyboardFocus ) {
        this.canvas.focus();
    }
    if(this.viewport.flipped){
        event.position.x = this.viewport.getContainerSize().x - event.position.x;
    }

    var canvasClickEventArgs = {
        tracker: event.eventSource,
        position: event.position,
        quick: event.quick,
        shift: event.shift,
        originalEvent: event.originalEvent,
        preventDefaultAction: event.preventDefaultAction
    };

    /**
     * Raised when a mouse press/release or touch/remove occurs on the {@link OpenSeadragon.Viewer#canvas} element.
     *
     * @event canvas-click
     * @memberof OpenSeadragon.Viewer
     * @type {object}
     * @property {OpenSeadragon.Viewer} eventSource - A reference to the Viewer which raised this event.
     * @property {OpenSeadragon.MouseTracker} tracker - A reference to the MouseTracker which originated this event.
     * @property {OpenSeadragon.Point} position - The position of the event relative to the tracked element.
     * @property {Boolean} quick - True only if the clickDistThreshold and clickTimeThreshold are both passed. Useful for differentiating between clicks and drags.
     * @property {Boolean} shift - True if the shift key was pressed during this event.
     * @property {Object} originalEvent - The original DOM event.
     * @property {Boolean} preventDefaultAction - Set to true to prevent default click to zoom behaviour. Default: false.
     * @property {?Object} userData - Arbitrary subscriber-defined object.
     */
    this.raiseEvent( 'canvas-click', canvasClickEventArgs);

    if ( !canvasClickEventArgs.preventDefaultAction && this.viewport && event.quick ) {
        gestureSettings = this.gestureSettingsByDeviceType( event.pointerType );
        if ( gestureSettings.clickToZoom ) {
            this.viewport.zoomBy(
                event.shift ? 1.0 / this.zoomPerClick : this.zoomPerClick,
                gestureSettings.zoomToRefPoint ? this.viewport.pointFromPixel( event.position, true ) : null
            );
            this.viewport.applyConstraints();
        }
    }
}

function onCanvasDblClick( event ) {
    var gestureSettings;

    var canvasDblClickEventArgs = {
        tracker: event.eventSource,
        position: event.position,
        shift: event.shift,
        originalEvent: event.originalEvent,
        preventDefaultAction: event.preventDefaultAction
    };

    /**
     * Raised when a double mouse press/release or touch/remove occurs on the {@link OpenSeadragon.Viewer#canvas} element.
     *
     * @event canvas-double-click
     * @memberof OpenSeadragon.Viewer
     * @type {object}
     * @property {OpenSeadragon.Viewer} eventSource - A reference to the Viewer which raised this event.
     * @property {OpenSeadragon.MouseTracker} tracker - A reference to the MouseTracker which originated this event.
     * @property {OpenSeadragon.Point} position - The position of the event relative to the tracked element.
     * @property {Boolean} shift - True if the shift key was pressed during this event.
     * @property {Object} originalEvent - The original DOM event.
     * @property {Boolean} preventDefaultAction - Set to true to prevent default double tap to zoom behaviour. Default: false.
     * @property {?Object} userData - Arbitrary subscriber-defined object.
     */
    this.raiseEvent( 'canvas-double-click', canvasDblClickEventArgs);

    if ( !canvasDblClickEventArgs.preventDefaultAction && this.viewport ) {
        gestureSettings = this.gestureSettingsByDeviceType( event.pointerType );
        if ( gestureSettings.dblClickToZoom ) {
            this.viewport.zoomBy(
                event.shift ? 1.0 / this.zoomPerClick : this.zoomPerClick,
                gestureSettings.zoomToRefPoint ? this.viewport.pointFromPixel( event.position, true ) : null
            );
            this.viewport.applyConstraints();
        }
    }
}

function onCanvasDrag( event ) {
    var gestureSettings;

    var canvasDragEventArgs = {
        tracker: event.eventSource,
        pointerType: event.pointerType,
        position: event.position,
        delta: event.delta,
        speed: event.speed,
        direction: event.direction,
        shift: event.shift,
        originalEvent: event.originalEvent,
        preventDefaultAction: event.preventDefaultAction
    };

    /**
     * Raised when a mouse or touch drag operation occurs on the {@link OpenSeadragon.Viewer#canvas} element.
     *
     * @event canvas-drag
     * @memberof OpenSeadragon.Viewer
     * @type {object}
     * @property {OpenSeadragon.Viewer} eventSource - A reference to the Viewer which raised this event.
     * @property {OpenSeadragon.MouseTracker} tracker - A reference to the MouseTracker which originated this event.
     * @property {String} pointerType - "mouse", "touch", "pen", etc.
     * @property {OpenSeadragon.Point} position - The position of the event relative to the tracked element.
     * @property {OpenSeadragon.Point} delta - The x,y components of the difference between start drag and end drag.
     * @property {Number} speed - Current computed speed, in pixels per second.
     * @property {Number} direction - Current computed direction, expressed as an angle counterclockwise relative to the positive X axis (-pi to pi, in radians). Only valid if speed > 0.
     * @property {Boolean} shift - True if the shift key was pressed during this event.
     * @property {Object} originalEvent - The original DOM event.
     * @property {Boolean} preventDefaultAction - Set to true to prevent default drag to pan behaviour. Default: false.
     * @property {?Object} userData - Arbitrary subscriber-defined object.
     */
    this.raiseEvent( 'canvas-drag', canvasDragEventArgs);

    if ( !canvasDragEventArgs.preventDefaultAction && this.viewport ) {
        gestureSettings = this.gestureSettingsByDeviceType( event.pointerType );
        if( !this.panHorizontal ){
            event.delta.x = 0;
        }
        if( !this.panVertical ){
            event.delta.y = 0;
        }
        if(this.viewport.flipped){
            event.delta.x = -event.delta.x;
        }

        if( this.constrainDuringPan ){
            var delta = this.viewport.deltaPointsFromPixels( event.delta.negate() );

            this.viewport.centerSpringX.target.value += delta.x;
            this.viewport.centerSpringY.target.value += delta.y;

            var bounds = this.viewport.getBounds();
            var constrainedBounds = this.viewport.getConstrainedBounds();

            this.viewport.centerSpringX.target.value -= delta.x;
            this.viewport.centerSpringY.target.value -= delta.y;

            if (bounds.x !== constrainedBounds.x) {
                event.delta.x = 0;
            }

            if (bounds.y !== constrainedBounds.y) {
                event.delta.y = 0;
            }
        }

        this.viewport.panBy( this.viewport.deltaPointsFromPixels( event.delta.negate() ), gestureSettings.flickEnabled && !this.constrainDuringPan);
    }
}

function onCanvasDragEnd( event ) {
    if (!event.preventDefaultAction && this.viewport) {
        var gestureSettings = this.gestureSettingsByDeviceType(event.pointerType);
        if (gestureSettings.flickEnabled &&
            event.speed >= gestureSettings.flickMinSpeed) {
            var amplitudeX = 0;
            if (this.panHorizontal) {
                amplitudeX = gestureSettings.flickMomentum * event.speed *
                    Math.cos(event.direction);
            }
            var amplitudeY = 0;
            if (this.panVertical) {
                amplitudeY = gestureSettings.flickMomentum * event.speed *
                    Math.sin(event.direction);
            }
            var center = this.viewport.pixelFromPoint(
                this.viewport.getCenter(true));
            var target = this.viewport.pointFromPixel(
                new $.Point(center.x - amplitudeX, center.y - amplitudeY));
            this.viewport.panTo(target, false);
        }
        this.viewport.applyConstraints();
    }
    /**
     * Raised when a mouse or touch drag operation ends on the {@link OpenSeadragon.Viewer#canvas} element.
     *
     * @event canvas-drag-end
     * @memberof OpenSeadragon.Viewer
     * @type {object}
     * @property {OpenSeadragon.Viewer} eventSource - A reference to the Viewer which raised this event.
     * @property {OpenSeadragon.MouseTracker} tracker - A reference to the MouseTracker which originated this event.
     * @property {String} pointerType - "mouse", "touch", "pen", etc.
     * @property {OpenSeadragon.Point} position - The position of the event relative to the tracked element.
     * @property {Number} speed - Speed at the end of a drag gesture, in pixels per second.
     * @property {Number} direction - Direction at the end of a drag gesture, expressed as an angle counterclockwise relative to the positive X axis (-pi to pi, in radians). Only valid if speed > 0.
     * @property {Boolean} shift - True if the shift key was pressed during this event.
     * @property {Object} originalEvent - The original DOM event.
     * @property {?Object} userData - Arbitrary subscriber-defined object.
     */
    this.raiseEvent('canvas-drag-end', {
        tracker: event.eventSource,
        pointerType: event.pointerType,
        position: event.position,
        speed: event.speed,
        direction: event.direction,
        shift: event.shift,
        originalEvent: event.originalEvent
    });
}

function onCanvasEnter( event ) {
    /**
     * Raised when a pointer enters the {@link OpenSeadragon.Viewer#canvas} element.
     *
     * @event canvas-enter
     * @memberof OpenSeadragon.Viewer
     * @type {object}
     * @property {OpenSeadragon.Viewer} eventSource - A reference to the Viewer which raised this event.
     * @property {OpenSeadragon.MouseTracker} tracker - A reference to the MouseTracker which originated this event.
     * @property {String} pointerType - "mouse", "touch", "pen", etc.
     * @property {OpenSeadragon.Point} position - The position of the event relative to the tracked element.
     * @property {Number} buttons - Current buttons pressed. A combination of bit flags 0: none, 1: primary (or touch contact), 2: secondary, 4: aux (often middle), 8: X1 (often back), 16: X2 (often forward), 32: pen eraser.
     * @property {Number} pointers - Number of pointers (all types) active in the tracked element.
     * @property {Boolean} insideElementPressed - True if the left mouse button is currently being pressed and was initiated inside the tracked element, otherwise false.
     * @property {Boolean} buttonDownAny - Was the button down anywhere in the screen during the event. <span style="color:red;">Deprecated. Use buttons instead.</span>
     * @property {Object} originalEvent - The original DOM event.
     * @property {?Object} userData - Arbitrary subscriber-defined object.
     */
    this.raiseEvent( 'canvas-enter', {
        tracker: event.eventSource,
        pointerType: event.pointerType,
        position: event.position,
        buttons: event.buttons,
        pointers: event.pointers,
        insideElementPressed: event.insideElementPressed,
        buttonDownAny: event.buttonDownAny,
        originalEvent: event.originalEvent
    });
}

function onCanvasLeave( event ) {
    /**
     * Raised when a pointer leaves the {@link OpenSeadragon.Viewer#canvas} element.
     *
     * @event canvas-exit
     * @memberof OpenSeadragon.Viewer
     * @type {object}
     * @property {OpenSeadragon.Viewer} eventSource - A reference to the Viewer which raised this event.
     * @property {OpenSeadragon.MouseTracker} tracker - A reference to the MouseTracker which originated this event.
     * @property {String} pointerType - "mouse", "touch", "pen", etc.
     * @property {OpenSeadragon.Point} position - The position of the event relative to the tracked element.
     * @property {Number} buttons - Current buttons pressed. A combination of bit flags 0: none, 1: primary (or touch contact), 2: secondary, 4: aux (often middle), 8: X1 (often back), 16: X2 (often forward), 32: pen eraser.
     * @property {Number} pointers - Number of pointers (all types) active in the tracked element.
     * @property {Boolean} insideElementPressed - True if the left mouse button is currently being pressed and was initiated inside the tracked element, otherwise false.
     * @property {Boolean} buttonDownAny - Was the button down anywhere in the screen during the event. <span style="color:red;">Deprecated. Use buttons instead.</span>
     * @property {Object} originalEvent - The original DOM event.
     * @property {?Object} userData - Arbitrary subscriber-defined object.
     */
    this.raiseEvent( 'canvas-exit', {
        tracker: event.eventSource,
        pointerType: event.pointerType,
        position: event.position,
        buttons: event.buttons,
        pointers: event.pointers,
        insideElementPressed: event.insideElementPressed,
        buttonDownAny: event.buttonDownAny,
        originalEvent: event.originalEvent
    });
}

function onCanvasPress( event ) {
    /**
     * Raised when the primary mouse button is pressed or touch starts on the {@link OpenSeadragon.Viewer#canvas} element.
     *
     * @event canvas-press
     * @memberof OpenSeadragon.Viewer
     * @type {object}
     * @property {OpenSeadragon.Viewer} eventSource - A reference to the Viewer which raised this event.
     * @property {OpenSeadragon.MouseTracker} tracker - A reference to the MouseTracker which originated this event.
     * @property {String} pointerType - "mouse", "touch", "pen", etc.
     * @property {OpenSeadragon.Point} position - The position of the event relative to the tracked element.
     * @property {Boolean} insideElementPressed - True if the left mouse button is currently being pressed and was initiated inside the tracked element, otherwise false.
     * @property {Boolean} insideElementReleased - True if the cursor still inside the tracked element when the button was released.
     * @property {Object} originalEvent - The original DOM event.
     * @property {?Object} userData - Arbitrary subscriber-defined object.
     */
    this.raiseEvent( 'canvas-press', {
        tracker: event.eventSource,
        pointerType: event.pointerType,
        position: event.position,
        insideElementPressed: event.insideElementPressed,
        insideElementReleased: event.insideElementReleased,
        originalEvent: event.originalEvent
    });
}

function onCanvasRelease( event ) {
    /**
     * Raised when the primary mouse button is released or touch ends on the {@link OpenSeadragon.Viewer#canvas} element.
     *
     * @event canvas-release
     * @memberof OpenSeadragon.Viewer
     * @type {object}
     * @property {OpenSeadragon.Viewer} eventSource - A reference to the Viewer which raised this event.
     * @property {OpenSeadragon.MouseTracker} tracker - A reference to the MouseTracker which originated this event.
     * @property {String} pointerType - "mouse", "touch", "pen", etc.
     * @property {OpenSeadragon.Point} position - The position of the event relative to the tracked element.
     * @property {Boolean} insideElementPressed - True if the left mouse button is currently being pressed and was initiated inside the tracked element, otherwise false.
     * @property {Boolean} insideElementReleased - True if the cursor still inside the tracked element when the button was released.
     * @property {Object} originalEvent - The original DOM event.
     * @property {?Object} userData - Arbitrary subscriber-defined object.
     */
    this.raiseEvent( 'canvas-release', {
        tracker: event.eventSource,
        pointerType: event.pointerType,
        position: event.position,
        insideElementPressed: event.insideElementPressed,
        insideElementReleased: event.insideElementReleased,
        originalEvent: event.originalEvent
    });
}

function onCanvasNonPrimaryPress( event ) {
    /**
     * Raised when any non-primary pointer button is pressed on the {@link OpenSeadragon.Viewer#canvas} element.
     *
     * @event canvas-nonprimary-press
     * @memberof OpenSeadragon.Viewer
     * @type {object}
     * @property {OpenSeadragon.Viewer} eventSource - A reference to the Viewer which raised this event.
     * @property {OpenSeadragon.MouseTracker} tracker - A reference to the MouseTracker which originated this event.
     * @property {OpenSeadragon.Point} position - The position of the event relative to the tracked element.
     * @property {String} pointerType - "mouse", "touch", "pen", etc.
     * @property {Number} button - Button which caused the event.
     *      -1: none, 0: primary/left, 1: aux/middle, 2: secondary/right, 3: X1/back, 4: X2/forward, 5: pen eraser.
     * @property {Number} buttons - Current buttons pressed.
     *      Combination of bit flags 0: none, 1: primary (or touch contact), 2: secondary, 4: aux (often middle), 8: X1 (often back), 16: X2 (often forward), 32: pen eraser.
     * @property {Object} originalEvent - The original DOM event.
     * @property {?Object} userData - Arbitrary subscriber-defined object.
     */
    this.raiseEvent( 'canvas-nonprimary-press', {
        tracker: event.eventSource,
        position: event.position,
        pointerType: event.pointerType,
        button: event.button,
        buttons: event.buttons,
        originalEvent: event.originalEvent
    });
}

function onCanvasNonPrimaryRelease( event ) {
    /**
     * Raised when any non-primary pointer button is released on the {@link OpenSeadragon.Viewer#canvas} element.
     *
     * @event canvas-nonprimary-release
     * @memberof OpenSeadragon.Viewer
     * @type {object}
     * @property {OpenSeadragon.Viewer} eventSource - A reference to the Viewer which raised this event.
     * @property {OpenSeadragon.MouseTracker} tracker - A reference to the MouseTracker which originated this event.
     * @property {OpenSeadragon.Point} position - The position of the event relative to the tracked element.
     * @property {String} pointerType - "mouse", "touch", "pen", etc.
     * @property {Number} button - Button which caused the event.
     *      -1: none, 0: primary/left, 1: aux/middle, 2: secondary/right, 3: X1/back, 4: X2/forward, 5: pen eraser.
     * @property {Number} buttons - Current buttons pressed.
     *      Combination of bit flags 0: none, 1: primary (or touch contact), 2: secondary, 4: aux (often middle), 8: X1 (often back), 16: X2 (often forward), 32: pen eraser.
     * @property {Object} originalEvent - The original DOM event.
     * @property {?Object} userData - Arbitrary subscriber-defined object.
     */
    this.raiseEvent( 'canvas-nonprimary-release', {
        tracker: event.eventSource,
        position: event.position,
        pointerType: event.pointerType,
        button: event.button,
        buttons: event.buttons,
        originalEvent: event.originalEvent
    });
}

function onCanvasPinch( event ) {
    var gestureSettings,
        centerPt,
        lastCenterPt,
        panByPt;

    if ( !event.preventDefaultAction && this.viewport ) {
        gestureSettings = this.gestureSettingsByDeviceType( event.pointerType );
        if ( gestureSettings.pinchToZoom ) {
            centerPt = this.viewport.pointFromPixel( event.center, true );
            lastCenterPt = this.viewport.pointFromPixel( event.lastCenter, true );
            panByPt = lastCenterPt.minus( centerPt );
            if( !this.panHorizontal ) {
                panByPt.x = 0;
            }
            if( !this.panVertical ) {
                panByPt.y = 0;
            }
            this.viewport.zoomBy( event.distance / event.lastDistance, centerPt, true );
            if ( gestureSettings.zoomToRefPoint ) {
                this.viewport.panBy(panByPt, true);
            }
            this.viewport.applyConstraints();
        }
        if ( gestureSettings.pinchRotate ) {
            // Pinch rotate
            var angle1 = Math.atan2(event.gesturePoints[0].currentPos.y - event.gesturePoints[1].currentPos.y,
                event.gesturePoints[0].currentPos.x - event.gesturePoints[1].currentPos.x);
            var angle2 = Math.atan2(event.gesturePoints[0].lastPos.y - event.gesturePoints[1].lastPos.y,
                event.gesturePoints[0].lastPos.x - event.gesturePoints[1].lastPos.x);
            this.viewport.setRotation(this.viewport.getRotation() + ((angle1 - angle2) * (180 / Math.PI)));
        }
    }
    /**
     * Raised when a pinch event occurs on the {@link OpenSeadragon.Viewer#canvas} element.
     *
     * @event canvas-pinch
     * @memberof OpenSeadragon.Viewer
     * @type {object}
     * @property {OpenSeadragon.Viewer} eventSource - A reference to the Viewer which raised this event.
     * @property {OpenSeadragon.MouseTracker} tracker - A reference to the MouseTracker which originated this event.
     * @property {String} pointerType - "mouse", "touch", "pen", etc.
     * @property {Array.<OpenSeadragon.MouseTracker.GesturePoint>} gesturePoints - Gesture points associated with the gesture. Velocity data can be found here.
     * @property {OpenSeadragon.Point} lastCenter - The previous center point of the two pinch contact points relative to the tracked element.
     * @property {OpenSeadragon.Point} center - The center point of the two pinch contact points relative to the tracked element.
     * @property {Number} lastDistance - The previous distance between the two pinch contact points in CSS pixels.
     * @property {Number} distance - The distance between the two pinch contact points in CSS pixels.
     * @property {Boolean} shift - True if the shift key was pressed during this event.
     * @property {Object} originalEvent - The original DOM event.
     * @property {?Object} userData - Arbitrary subscriber-defined object.
     */
    this.raiseEvent('canvas-pinch', {
        tracker: event.eventSource,
        pointerType: event.pointerType,
        gesturePoints: event.gesturePoints,
        lastCenter: event.lastCenter,
        center: event.center,
        lastDistance: event.lastDistance,
        distance: event.distance,
        shift: event.shift,
        originalEvent: event.originalEvent
    });
    //cancels event
    return false;
}

function onCanvasScroll( event ) {
    var gestureSettings,
        factor,
        thisScrollTime,
        deltaScrollTime;

    /* Certain scroll devices fire the scroll event way too fast so we are injecting a simple adjustment to keep things
     * partially normalized. If we have already fired an event within the last 'minScrollDelta' milliseconds we skip
     * this one and wait for the next event. */
    thisScrollTime = $.now();
    deltaScrollTime = thisScrollTime - this._lastScrollTime;
    if (deltaScrollTime > this.minScrollDeltaTime) {
        this._lastScrollTime = thisScrollTime;

        if(this.viewport.flipped){
          event.position.x = this.viewport.getContainerSize().x - event.position.x;
        }

        if ( !event.preventDefaultAction && this.viewport ) {
            gestureSettings = this.gestureSettingsByDeviceType( event.pointerType );
            if ( gestureSettings.scrollToZoom ) {
                factor = Math.pow( this.zoomPerScroll, event.scroll );
                this.viewport.zoomBy(
                    factor,
                    gestureSettings.zoomToRefPoint ? this.viewport.pointFromPixel( event.position, true ) : null
                );
                this.viewport.applyConstraints();
            }
        }
        /**
         * Raised when a scroll event occurs on the {@link OpenSeadragon.Viewer#canvas} element (mouse wheel).
         *
         * @event canvas-scroll
         * @memberof OpenSeadragon.Viewer
         * @type {object}
         * @property {OpenSeadragon.Viewer} eventSource - A reference to the Viewer which raised this event.
         * @property {OpenSeadragon.MouseTracker} tracker - A reference to the MouseTracker which originated this event.
         * @property {OpenSeadragon.Point} position - The position of the event relative to the tracked element.
         * @property {Number} scroll - The scroll delta for the event.
         * @property {Boolean} shift - True if the shift key was pressed during this event.
         * @property {Object} originalEvent - The original DOM event.
         * @property {?Object} userData - Arbitrary subscriber-defined object.
         */
        this.raiseEvent( 'canvas-scroll', {
            tracker: event.eventSource,
            position: event.position,
            scroll: event.scroll,
            shift: event.shift,
            originalEvent: event.originalEvent
        });
        if (gestureSettings && gestureSettings.scrollToZoom) {
            //cancels event
            return false;
        }
    }
    else {
        gestureSettings = this.gestureSettingsByDeviceType( event.pointerType );
        if (gestureSettings && gestureSettings.scrollToZoom) {
            return false;   // We are swallowing this event
        }
    }

    return undefined;
}

function onContainerEnter( event ) {
    THIS[ this.hash ].mouseInside = true;
    abortControlsAutoHide( this );
    /**
     * Raised when the cursor enters the {@link OpenSeadragon.Viewer#container} element.
     *
     * @event container-enter
     * @memberof OpenSeadragon.Viewer
     * @type {object}
     * @property {OpenSeadragon.Viewer} eventSource - A reference to the Viewer which raised this event.
     * @property {OpenSeadragon.MouseTracker} tracker - A reference to the MouseTracker which originated this event.
     * @property {String} pointerType - "mouse", "touch", "pen", etc.
     * @property {OpenSeadragon.Point} position - The position of the event relative to the tracked element.
     * @property {Number} buttons - Current buttons pressed. A combination of bit flags 0: none, 1: primary (or touch contact), 2: secondary, 4: aux (often middle), 8: X1 (often back), 16: X2 (often forward), 32: pen eraser.
     * @property {Number} pointers - Number of pointers (all types) active in the tracked element.
     * @property {Boolean} insideElementPressed - True if the left mouse button is currently being pressed and was initiated inside the tracked element, otherwise false.
     * @property {Boolean} buttonDownAny - Was the button down anywhere in the screen during the event. <span style="color:red;">Deprecated. Use buttons instead.</span>
     * @property {Object} originalEvent - The original DOM event.
     * @property {?Object} userData - Arbitrary subscriber-defined object.
     */
    this.raiseEvent( 'container-enter', {
        tracker: event.eventSource,
        pointerType: event.pointerType,
        position: event.position,
        buttons: event.buttons,
        pointers: event.pointers,
        insideElementPressed: event.insideElementPressed,
        buttonDownAny: event.buttonDownAny,
        originalEvent: event.originalEvent
    });
}

function onContainerLeave( event ) {
    if ( event.pointers < 1 ) {
        THIS[ this.hash ].mouseInside = false;
        if ( !THIS[ this.hash ].animating ) {
            beginControlsAutoHide( this );
        }
    }
    /**
     * Raised when the cursor leaves the {@link OpenSeadragon.Viewer#container} element.
     *
     * @event container-exit
     * @memberof OpenSeadragon.Viewer
     * @type {object}
     * @property {OpenSeadragon.Viewer} eventSource - A reference to the Viewer which raised this event.
     * @property {OpenSeadragon.MouseTracker} tracker - A reference to the MouseTracker which originated this event.
     * @property {String} pointerType - "mouse", "touch", "pen", etc.
     * @property {OpenSeadragon.Point} position - The position of the event relative to the tracked element.
     * @property {Number} buttons - Current buttons pressed. A combination of bit flags 0: none, 1: primary (or touch contact), 2: secondary, 4: aux (often middle), 8: X1 (often back), 16: X2 (often forward), 32: pen eraser.
     * @property {Number} pointers - Number of pointers (all types) active in the tracked element.
     * @property {Boolean} insideElementPressed - True if the left mouse button is currently being pressed and was initiated inside the tracked element, otherwise false.
     * @property {Boolean} buttonDownAny - Was the button down anywhere in the screen during the event. <span style="color:red;">Deprecated. Use buttons instead.</span>
     * @property {Object} originalEvent - The original DOM event.
     * @property {?Object} userData - Arbitrary subscriber-defined object.
     */
    this.raiseEvent( 'container-exit', {
        tracker: event.eventSource,
        pointerType: event.pointerType,
        position: event.position,
        buttons: event.buttons,
        pointers: event.pointers,
        insideElementPressed: event.insideElementPressed,
        buttonDownAny: event.buttonDownAny,
        originalEvent: event.originalEvent
    });
}


///////////////////////////////////////////////////////////////////////////////
// Page update routines ( aka Views - for future reference )
///////////////////////////////////////////////////////////////////////////////

function updateMulti( viewer ) {
    updateOnce( viewer );

    // Request the next frame, unless we've been closed
    if ( viewer.isOpen() ) {
        viewer._updateRequestId = scheduleUpdate( viewer, updateMulti );
    } else {
        viewer._updateRequestId = false;
    }
}

function updateOnce( viewer ) {

    //viewer.profiler.beginUpdate();

    if (viewer._opening || !THIS[viewer.hash]) {
        return;
    }

    if (viewer.autoResize) {
        var containerSize = _getSafeElemSize(viewer.container);
        var prevContainerSize = THIS[viewer.hash].prevContainerSize;
        if (!containerSize.equals(prevContainerSize)) {
            var viewport = viewer.viewport;
            if (viewer.preserveImageSizeOnResize) {
                var resizeRatio = prevContainerSize.x / containerSize.x;
                var zoom = viewport.getZoom() * resizeRatio;
                var center = viewport.getCenter();
                viewport.resize(containerSize, false);
                viewport.zoomTo(zoom, null, true);
                viewport.panTo(center, true);
            } else {
                // maintain image position
                var oldBounds = viewport.getBounds();
                viewport.resize(containerSize, true);
                viewport.fitBoundsWithConstraints(oldBounds, true);
            }
            THIS[viewer.hash].prevContainerSize = containerSize;
            THIS[viewer.hash].forceRedraw = true;
        }
    }

    var viewportChange = viewer.viewport.update();
    var animated = viewer.world.update() || viewportChange;

    if (viewportChange) {
        /**
         * Raised when any spring animation update occurs (zoom, pan, etc.),
         * before the viewer has drawn the new location.
         *
         * @event viewport-change
         * @memberof OpenSeadragon.Viewer
         * @type {object}
         * @property {OpenSeadragon.Viewer} eventSource - A reference to the Viewer which raised this event.
         * @property {?Object} userData - Arbitrary subscriber-defined object.
         */
        viewer.raiseEvent('viewport-change');
    }

    if( viewer.referenceStrip ){
        animated = viewer.referenceStrip.update( viewer.viewport ) || animated;
    }

    if ( !THIS[ viewer.hash ].animating && animated ) {
        /**
         * Raised when any spring animation starts (zoom, pan, etc.).
         *
         * @event animation-start
         * @memberof OpenSeadragon.Viewer
         * @type {object}
         * @property {OpenSeadragon.Viewer} eventSource - A reference to the Viewer which raised this event.
         * @property {?Object} userData - Arbitrary subscriber-defined object.
         */
        viewer.raiseEvent( "animation-start" );
        abortControlsAutoHide( viewer );
    }

    if ( animated || THIS[ viewer.hash ].forceRedraw || viewer.world.needsDraw() ) {
        drawWorld( viewer );
        viewer._drawOverlays();
        if( viewer.navigator ){
          viewer.navigator.update( viewer.viewport );
        }

        THIS[ viewer.hash ].forceRedraw = false;

        if (animated) {
            /**
             * Raised when any spring animation update occurs (zoom, pan, etc.),
             * after the viewer has drawn the new location.
             *
             * @event animation
             * @memberof OpenSeadragon.Viewer
             * @type {object}
             * @property {OpenSeadragon.Viewer} eventSource - A reference to the Viewer which raised this event.
             * @property {?Object} userData - Arbitrary subscriber-defined object.
             */
            viewer.raiseEvent( "animation" );
        }
    }

    if ( THIS[ viewer.hash ].animating && !animated ) {
        /**
         * Raised when any spring animation ends (zoom, pan, etc.).
         *
         * @event animation-finish
         * @memberof OpenSeadragon.Viewer
         * @type {object}
         * @property {OpenSeadragon.Viewer} eventSource - A reference to the Viewer which raised this event.
         * @property {?Object} userData - Arbitrary subscriber-defined object.
         */
        viewer.raiseEvent( "animation-finish" );

        if ( !THIS[ viewer.hash ].mouseInside ) {
            beginControlsAutoHide( viewer );
        }
    }

    THIS[ viewer.hash ].animating = animated;

    //viewer.profiler.endUpdate();
}

function drawWorld( viewer ) {
    viewer.imageLoader.clear();
    viewer.drawer.clear();
    viewer.world.draw();

    /**
     * <em>- Needs documentation -</em>
     *
     * @event update-viewport
     * @memberof OpenSeadragon.Viewer
     * @type {object}
     * @property {OpenSeadragon.Viewer} eventSource - A reference to the Viewer which raised the event.
     * @property {?Object} userData - Arbitrary subscriber-defined object.
     */
    viewer.raiseEvent( 'update-viewport', {} );
}

///////////////////////////////////////////////////////////////////////////////
// Navigation Controls
///////////////////////////////////////////////////////////////////////////////
function resolveUrl( prefix, url ) {
    return prefix ? prefix + url : url;
}



function beginZoomingIn() {
    THIS[ this.hash ].lastZoomTime = $.now();
    THIS[ this.hash ].zoomFactor = this.zoomPerSecond;
    THIS[ this.hash ].zooming = true;
    scheduleZoom( this );
}


function beginZoomingOut() {
    THIS[ this.hash ].lastZoomTime = $.now();
    THIS[ this.hash ].zoomFactor = 1.0 / this.zoomPerSecond;
    THIS[ this.hash ].zooming = true;
    scheduleZoom( this );
}


function endZooming() {
    THIS[ this.hash ].zooming = false;
}


function scheduleZoom( viewer ) {
    $.requestAnimationFrame( $.delegate( viewer, doZoom ) );
}


function doZoom() {
    var currentTime,
        deltaTime,
        adjustedFactor;

    if ( THIS[ this.hash ].zooming && this.viewport) {
        currentTime     = $.now();
        deltaTime       = currentTime - THIS[ this.hash ].lastZoomTime;
        adjustedFactor  = Math.pow( THIS[ this.hash ].zoomFactor, deltaTime / 1000 );

        this.viewport.zoomBy( adjustedFactor );
        this.viewport.applyConstraints();
        THIS[ this.hash ].lastZoomTime = currentTime;
        scheduleZoom( this );
    }
}


function doSingleZoomIn() {
    if ( this.viewport ) {
        THIS[ this.hash ].zooming = false;
        this.viewport.zoomBy(
            this.zoomPerClick / 1.0
        );
        this.viewport.applyConstraints();
    }
}


function doSingleZoomOut() {
    if ( this.viewport ) {
        THIS[ this.hash ].zooming = false;
        this.viewport.zoomBy(
            1.0 / this.zoomPerClick
        );
        this.viewport.applyConstraints();
    }
}


function lightUp() {
<<<<<<< HEAD
    this.buttons.emulateEnter();
    this.buttons.emulateLeave();
=======
    if (this.buttonGroup) {
        this.buttonGroup.emulateEnter();
        this.buttonGroup.emulateExit();
    }
>>>>>>> 1c6d67d2
}


function onHome() {
    if ( this.viewport ) {
        this.viewport.goHome();
    }
}


function onFullScreen() {
    if ( this.isFullPage() && !$.isFullScreen() ) {
        // Is fullPage but not fullScreen
        this.setFullPage( false );
    } else {
        this.setFullScreen( !this.isFullPage() );
    }
    // correct for no mouseout event on change
<<<<<<< HEAD
    if ( this.buttons ) {
        this.buttons.emulateLeave();
=======
    if ( this.buttonGroup ) {
        this.buttonGroup.emulateExit();
>>>>>>> 1c6d67d2
    }
    this.fullPageButton.element.focus();
    if ( this.viewport ) {
        this.viewport.applyConstraints();
    }
}

function onRotateLeft() {
    if ( this.viewport ) {
        var currRotation = this.viewport.getRotation();

        if ( this.viewport.flipped ){
          currRotation = $.positiveModulo(currRotation + this.rotationIncrement, 360);
        } else {
          currRotation = $.positiveModulo(currRotation - this.rotationIncrement, 360);
        }
        this.viewport.setRotation(currRotation);
    }
}

function onRotateRight() {
    if ( this.viewport ) {
        var currRotation = this.viewport.getRotation();

        if ( this.viewport.flipped ){
          currRotation = $.positiveModulo(currRotation - this.rotationIncrement, 360);
        } else {
          currRotation = $.positiveModulo(currRotation + this.rotationIncrement, 360);
        }
        this.viewport.setRotation(currRotation);
    }
}
/**
 * Note: When pressed flip control button
 */
function onFlip() {
   this.viewport.toggleFlip();
}

function onPrevious(){
    var previous = this._sequenceIndex - 1;
    if(this.navPrevNextWrap && previous < 0){
        previous += this.tileSources.length;
    }
    this.goToPage( previous );
}


function onNext(){
    var next = this._sequenceIndex + 1;
    if(this.navPrevNextWrap && next >= this.tileSources.length){
        next = 0;
    }
    this.goToPage( next );
}


}( OpenSeadragon ));<|MERGE_RESOLUTION|>--- conflicted
+++ resolved
@@ -3519,15 +3519,10 @@
 
 
 function lightUp() {
-<<<<<<< HEAD
-    this.buttons.emulateEnter();
-    this.buttons.emulateLeave();
-=======
     if (this.buttonGroup) {
         this.buttonGroup.emulateEnter();
-        this.buttonGroup.emulateExit();
-    }
->>>>>>> 1c6d67d2
+        this.buttonGroup.emulateLeave();
+    }
 }
 
 
@@ -3546,13 +3541,8 @@
         this.setFullScreen( !this.isFullPage() );
     }
     // correct for no mouseout event on change
-<<<<<<< HEAD
-    if ( this.buttons ) {
-        this.buttons.emulateLeave();
-=======
     if ( this.buttonGroup ) {
-        this.buttonGroup.emulateExit();
->>>>>>> 1c6d67d2
+        this.buttonGroup.emulateLeave();
     }
     this.fullPageButton.element.focus();
     if ( this.viewport ) {
