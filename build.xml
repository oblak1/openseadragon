<?xml version="1.0" encoding="UTF-8"?>
<!-- Version: $Id: build.xml 495 2011-07-07 20:14:37Z chth $ -->
<project name="openseadragon" 
         default="build">

	<tstamp/>
    
    <description>
    	Build file for Zoomable User Interface HTML5 project OpenSeadragon.
    </description>

    <!-- YOU CAN OVERRIDE PROPERTIES PER YOUR NEED IN local.properties -->
    <property file="local.properties" />

    <!-- BASIC PROJECT PROPERTIES TO HELP TRACK VERSION -->
    <property file="build.properties" />

    <target name="build">
        <echo>| OpenSeadragon </echo>
        <filelist id="openseadragon.javascript" 
                  dir=".">
            <file name="src/openseadragon.js" />
            <file name="src/eventhandler.js" />
            <file name="src/mousetracker.js" />
            <file name="src/control.js" />
            <file name="src/controldock.js" />
            <file name="src/viewer.js" />
            <file name="src/navigator.js" />
            <file name="src/strings.js" />
            <file name="src/point.js" />
            <!--file name="src/profiler.js" /-->
            <file name="src/tilesource.js" />
            <file name="src/dzitilesource.js" />
            <file name="src/legacytilesource.js" />
            <file name="src/tilesourcecollection.js" />
            <file name="src/button.js" />
            <file name="src/buttongroup.js" />
            <file name="src/rectangle.js" />
            <file name="src/referencestrip.js" />
            <file name="src/displayrectangle.js" />
            <file name="src/spring.js" />
            <file name="src/tile.js" />
            <file name="src/overlay.js" />
            <file name="src/drawer.js" />
            <file name="src/viewport.js" />
        </filelist>
            
        <echo>| Building OpenSeadragon Javascript </echo>
        <concat destFile="openseadragon.js">
            <filterchain>    
                <replacetokens>
                    <token key="VERSION" value="${VERSION}"/>
                </replacetokens>
            </filterchain>
            <filelist refid="openseadragon.javascript" />
        </concat>
    </target>


    <target name='www' depends='build'>
        <echo>| Compiling OpenSeadragon Web Site </echo>
        <publish page='overlay-highlights' title='Overlay Highlights | '/>

        <publish page='tilesource-custom' title='Custom Tile Source | '/>
        <publish page='tilesource-dzi' title='DZI Tile Source | '/>
        <publish page='tilesource-iiif' title='IIIF Tile Source | '/>
        <publish page='tilesource-legacy' title='Legacy Tile Sources | '/>
        <publish page='tilesource-sequence' title='Tile Source Sequence | '/>
        <publish page='tilesource-collection' title='Tile Source Collections | '/>

        <publish page='ui-binding-custom-buttons' title='Binding Custom Buttons | '/>
        <publish page='ui-reference-strip' title='Image Reference Strip | '/>
        <publish page='ui-toolbar' title='Toolbar | '/>
        <publish page='ui-viewport-navigator' title='Viewport Navigator | '/>

<<<<<<< HEAD
        <publish page='workspace-dzi' title='Workspace - DZI | '/>

        <publish page='developer-debug-mode' title='Developer Tools - Debug Mode | '/>

=======
>>>>>>> e52c9f8e
        <copy todir='${WWW}' file='openseadragon.js' />
    </target>

    
    <target name='doc'
        depends='build'>
        <echo>| Generating Public API Documentation </echo>
        <java jar="../jsdoc-toolkit/jsrun.jar" 
              fork="true">
            <arg value="bin/jsdoc/run.js"/>
            <arg value="openseadragon.js"/>
            <arg value="--template=bin/jsdoc/templates"/>
            <arg value="--directory=${WWW_DOCS}"/>
            <arg value="--verbose"/>
        </java>
    </target>


    <macrodef name='publish'>
        <attribute name='page'/>
        <attribute name='title'/>
        <sequential>
            <loadfile property='@{page}.html' srcfile='www/@{page}.html' />
            <mkdir dir='${WWW}/examples/@{page}'/>
            <copy file='www/base.html' 
                  tofile="${WWW}/examples/@{page}/index.html"
                  overwrite='true'>
                <filterchain>    
                    <replacetokens>
                        <token key="EXAMPLE" value='${@{page}.html}'/>
                        <token key="TITLE" value='@{title}'/>
                        <token key="VERSION" value="${VERSION}"/>
                    </replacetokens>
                </filterchain>
            </copy>
            <loadfile property='index.html' srcfile='www/index.html' />
            <copy file='www/base.html' tofile="${WWW}/index.html" overwrite='true'>
                <filterchain>    
                    <replacetokens>
                        <token key="EXAMPLE" value='${index.html}'/>
                        <token key="TITLE" value=''/>
                        <token key="VERSION" value="${VERSION}"/>
                    </replacetokens>
                </filterchain>
            </copy>
        </sequential>
    </macrodef>

</project><|MERGE_RESOLUTION|>--- conflicted
+++ resolved
@@ -73,13 +73,8 @@
         <publish page='ui-toolbar' title='Toolbar | '/>
         <publish page='ui-viewport-navigator' title='Viewport Navigator | '/>
 
-<<<<<<< HEAD
-        <publish page='workspace-dzi' title='Workspace - DZI | '/>
-
         <publish page='developer-debug-mode' title='Developer Tools - Debug Mode | '/>
 
-=======
->>>>>>> e52c9f8e
         <copy todir='${WWW}' file='openseadragon.js' />
     </target>
 
